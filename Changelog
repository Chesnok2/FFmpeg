Entries are sorted chronologically from oldest to youngest within each release,
releases are sorted from youngest to oldest.

version 0.6.4:

- fix compilation with --enable-hardcoded-tables
- mjpeg: Detect overreads in mjpeg_decode_scan() and error out.
- aac: add headers needed for log2f()
- lavf: inspect more frames for fps when container time base is coarse
<<<<<<< HEAD
=======
- AMV: disable DR1 and don't override EMU_EDGE
  (addresses http://seclists.org/bugtraq/2011/Apr/257)
- Fix memory (re)allocation in matroskadec.c (MSVR11-011/CVE-2011-3504)
- Fix some crashes with invalid bitstreams in the CAVS decoder
  (CVE-2011-3362, CVE-2011-3973, CVE-2011-3974)
- Compilation fixes for gcc-4.6, testsuite now passes again
- Fix a heap corruption issue in the OGG decoder
- Backported the Android VisualOn AAC encoder wrapper from 0.7.2
>>>>>>> 973d752d


version 0.6.3:

- AMV: Fix possibly exploitable crash.
- Fix apparently exploitable race condition.
  (addresses http://seclists.org/bugtraq/2011/Apr/257)

version 0.6.2:

- fix compilation with --enable-hardcoded-tables
- Fix invalid reads in VC-1 decoding (related to CVE-2011-0723)
- Do not attempt to decode APE file with no frames
  (adresses http://packetstorm.linuxsecurity.com/1103-exploits/vlc105-dos.txt)


version 0.6.1:

- fix autodetection of E-AC-3 substream samples
- performance fix for seekable HTTP
- backport AAC-HE v2 from trunk
- add missing VP80 fourcc code for the VP8 codec
- small documentation fixes
- fix several potentially exploitable issues in the FLIC decoder
  (addresses CVE-2010-3429)


version 0.6:

- PB-frame decoding for H.263
- deprecated vhook subsystem removed
- deprecated old scaler removed
- VQF demuxer
- alpha channel scaler
- PCX encoder
- RTP packetization of H.263
- RTP packetization of AMR
- RTP depacketization of Vorbis
- CorePNG decoding support
- Cook multichannel decoding support
- introduced avlanguage helpers in libavformat
- 8088flex TMV demuxer and decoder
- per-stream language-tags extraction in asfdec
- V210 decoder and encoder
- remaining GPL parts in AC-3 decoder converted to LGPL
- QCP demuxer
- SoX native format muxer and demuxer
- AMR-NB decoding/encoding, AMR-WB decoding via OpenCORE libraries
- DPX image decoder
- Electronic Arts Madcow decoder
- DivX (XSUB) subtitle encoder
- nonfree libamr support for AMR-NB/WB decoding/encoding removed
- experimental AAC encoder
- RTP depacketization of ASF and RTSP from WMS servers
- RTMP support in libavformat
- noX handling for OPT_BOOL X options
- Wave64 demuxer
- IEC-61937 compatible Muxer
- TwinVQ decoder
- Bluray (PGS) subtitle decoder
- LPCM support in MPEG-TS (HDMV RID as found on Blu-ray disks)
- WMA Pro decoder
- Core Audio Format demuxer
- Atrac1 decoder
- MD STUDIO audio demuxer
- RF64 support in WAV demuxer
- MPEG-4 Audio Lossless Coding (ALS) decoder
- -formats option split into -formats, -codecs, -bsfs, and -protocols
- IV8 demuxer
- CDG demuxer and decoder
- R210 decoder
- Auravision Aura 1 and 2 decoders
- Deluxe Paint Animation playback system
- SIPR decoder
- Adobe Filmstrip muxer and demuxer
- RTP depacketization of H.263
- Bink demuxer and audio/video decoders
- enable symbol versioning by default for linkers that support it
- IFF PBM/ILBM bitmap decoder
- concat protocol
- Indeo 5 decoder
- RTP depacketization of AMR
- WMA Voice decoder
- ffprobe tool
- AMR-NB decoder
- RTSP muxer
- HE-AAC v1 decoder
- Kega Game Video (KGV1) decoder
- VorbisComment writing for FLAC, Ogg FLAC and Ogg Speex files
- RTP depacketization of Theora
- HTTP Digest authentication
- RTMP/RTMPT/RTMPS/RTMPE/RTMPTE protocol support via librtmp
- Psygnosis YOP demuxer and video decoder
- spectral extension support in the E-AC-3 decoder
- unsharp video filter
- RTP hinting in the mov/3gp/mp4 muxer
- Dirac in Ogg demuxing
- seek to keyframes in Ogg
- 4:2:2 and 4:4:4 Theora decoding
- 35% faster VP3/Theora decoding
- faster AAC decoding
- faster H.264 decoding
- WebM support in Matroska de/muxer
- low overhead Ogg muxing
- VP8 de/encoding via libvpx
- CODEC_CAP_EXPERIMENTAL added



version 0.5:

- DV50 AKA DVCPRO50 encoder, decoder, muxer and demuxer
- TechSmith Camtasia (TSCC) video decoder
- IBM Ultimotion (ULTI) video decoder
- Sierra Online audio file demuxer and decoder
- Apple QuickDraw (qdrw) video decoder
- Creative ADPCM audio decoder (16 bits as well as 8 bits schemes)
- Electronic Arts Multimedia (WVE/UV2/etc.) file demuxer
- Miro VideoXL (VIXL) video decoder
- H.261 video encoder
- QPEG video decoder
- Nullsoft Video (NSV) file demuxer
- Shorten audio decoder
- LOCO video decoder
- Apple Lossless Audio Codec (ALAC) decoder
- Winnov WNV1 video decoder
- Autodesk Animator Studio Codec (AASC) decoder
- Indeo 2 video decoder
- Fraps FPS1 video decoder
- Snow video encoder/decoder
- Sonic audio encoder/decoder
- Vorbis audio decoder
- Macromedia ADPCM decoder
- Duck TrueMotion 2 video decoder
- support for decoding FLX and DTA extensions in FLIC files
- H.264 custom quantization matrices support
- ffserver fixed, it should now be usable again
- QDM2 audio decoder
- Real Cooker audio decoder
- TrueSpeech audio decoder
- WMA2 audio decoder fixed, now all files should play correctly
- RealAudio 14.4 and 28.8 decoders fixed
- JPEG-LS decoder
- build system improvements
- tabs and trailing whitespace removed from the codebase
- CamStudio video decoder
- AIFF/AIFF-C audio format, encoding and decoding
- ADTS AAC file reading and writing
- Creative VOC file reading and writing
- American Laser Games multimedia (*.mm) playback system
- Zip Motion Blocks Video decoder
- improved Theora/VP3 decoder
- True Audio (TTA) decoder
- AVS demuxer and video decoder
- JPEG-LS encoder
- Smacker demuxer and decoder
- NuppelVideo/MythTV demuxer and RTjpeg decoder
- KMVC decoder
- MPEG-2 intra VLC support
- MPEG-2 4:2:2 encoder
- Flash Screen Video decoder
- GXF demuxer
- Chinese AVS decoder
- GXF muxer
- MXF demuxer
- VC-1/WMV3/WMV9 video decoder
- MacIntel support
- AVISynth support
- VMware video decoder
- VP5 video decoder
- VP6 video decoder
- WavPack lossless audio decoder
- Targa (.TGA) picture decoder
- Vorbis audio encoder
- Delphine Software .cin demuxer/audio and video decoder
- Tiertex .seq demuxer/video decoder
- MTV demuxer
- TIFF picture encoder and decoder
- GIF picture decoder
- Intel Music Coder decoder
- Zip Motion Blocks Video encoder
- Musepack decoder
- Flash Screen Video encoder
- Theora encoding via libtheora
- BMP encoder
- WMA encoder
- GSM-MS encoder and decoder
- DCA decoder
- DXA demuxer and decoder
- DNxHD decoder
- Gamecube movie (.THP) playback system
- Blackfin optimizations
- Interplay C93 demuxer and video decoder
- Bethsoft VID demuxer and video decoder
- CRYO APC demuxer
- Atrac3 decoder
- V.Flash PTX decoder
- RoQ muxer, RoQ audio encoder
- Renderware TXD demuxer and decoder
- extern C declarations for C++ removed from headers
- sws_flags command line option
- codebook generator
- RoQ video encoder
- QTRLE encoder
- OS/2 support removed and restored again
- AC-3 decoder
- NUT muxer
- additional SPARC (VIS) optimizations
- Matroska muxer
- slice-based parallel H.264 decoding
- Monkey's Audio demuxer and decoder
- AMV audio and video decoder
- DNxHD encoder
- H.264 PAFF decoding
- Nellymoser ASAO decoder
- Beam Software SIFF demuxer and decoder
- libvorbis Vorbis decoding removed in favor of native decoder
- IntraX8 (J-Frame) subdecoder for WMV2 and VC-1
- Ogg (Theora, Vorbis and FLAC) muxer
- The "device" muxers and demuxers are now in a new libavdevice library
- PC Paintbrush PCX decoder
- Sun Rasterfile decoder
- TechnoTrend PVA demuxer
- Linux Media Labs MPEG-4 (LMLM4) demuxer
- AVM2 (Flash 9) SWF muxer
- QT variant of IMA ADPCM encoder
- VFW grabber
- iPod/iPhone compatible mp4 muxer
- Mimic decoder
- MSN TCP Webcam stream demuxer
- RL2 demuxer / decoder
- IFF demuxer
- 8SVX audio decoder
- non-recursive Makefiles
- BFI demuxer
- MAXIS EA XA (.xa) demuxer / decoder
- BFI video decoder
- OMA demuxer
- MLP/TrueHD decoder
- Electronic Arts CMV decoder
- Motion Pixels Video decoder
- Motion Pixels MVI demuxer
- removed animated GIF decoder/demuxer
- D-Cinema audio muxer
- Electronic Arts TGV decoder
- Apple Lossless Audio Codec (ALAC) encoder
- AAC decoder
- floating point PCM encoder/decoder
- MXF muxer
- DV100 AKA DVCPRO HD decoder and demuxer
- E-AC-3 support added to AC-3 decoder
- Nellymoser ASAO encoder
- ASS and SSA demuxer and muxer
- liba52 wrapper removed
- SVQ3 watermark decoding support
- Speex decoding via libspeex
- Electronic Arts TGQ decoder
- RV40 decoder
- QCELP / PureVoice decoder
- RV30 decoder
- hybrid WavPack support
- R3D REDCODE demuxer
- ALSA support for playback and record
- Electronic Arts TQI decoder
- OpenJPEG based JPEG 2000 decoder
- NC (NC4600) camera file demuxer
- Gopher client support
- MXF D-10 muxer
- generic metadata API



version 0.4.9-pre1:

- DV encoder, DV muxer
- Microsoft RLE video decoder
- Microsoft Video-1 decoder
- Apple Animation (RLE) decoder
- Apple Graphics (SMC) decoder
- Apple Video (RPZA) decoder
- Cinepak decoder
- Sega FILM (CPK) file demuxer
- Westwood multimedia support (VQA & AUD files)
- Id Quake II CIN playback support
- 8BPS video decoder
- FLIC playback support
- RealVideo 2.0 (RV20) decoder
- Duck TrueMotion v1 (DUCK) video decoder
- Sierra VMD demuxer and video decoder
- MSZH and ZLIB decoder support
- SVQ1 video encoder
- AMR-WB support
- PPC optimizations
- rate distortion optimal cbp support
- rate distorted optimal ac prediction for MPEG-4
- rate distorted optimal lambda->qp support
- AAC encoding with libfaac
- Sunplus JPEG codec (SP5X) support
- use Lagrange multipler instead of QP for ratecontrol
- Theora/VP3 decoding support
- XA and ADX ADPCM codecs
- export MPEG-2 active display area / pan scan
- Add support for configuring with IBM XLC
- floating point AAN DCT
- initial support for zygo video (not complete)
- RGB ffv1 support
- new audio/video parser API
- av_log() system
- av_read_frame() and av_seek_frame() support
- missing last frame fixes
- seek by mouse in ffplay
- noise reduction of DCT coefficients
- H.263 OBMC & 4MV support
- H.263 alternative inter vlc support
- H.263 loop filter
- H.263 slice structured mode
- interlaced DCT support for MPEG-2 encoding
- stuffing to stay above min_bitrate
- MB type & QP visualization
- frame stepping for ffplay
- interlaced motion estimation
- alternate scantable support
- SVCD scan offset support
- closed GOP support
- SSE2 FDCT
- quantizer noise shaping
- G.726 ADPCM audio codec
- MS ADPCM encoding
- multithreaded/SMP motion estimation
- multithreaded/SMP encoding for MPEG-1/MPEG-2/MPEG-4/H.263
- multithreaded/SMP decoding for MPEG-2
- FLAC decoder
- Metrowerks CodeWarrior suppport
- H.263+ custom pcf support
- nicer output for 'ffmpeg -formats'
- Matroska demuxer
- SGI image format, encoding and decoding
- H.264 loop filter support
- H.264 CABAC support
- nicer looking arrows for the motion vector visualization
- improved VCD support
- audio timestamp drift compensation
- MPEG-2 YUV 422/444 support
- polyphase kaiser windowed sinc and blackman nuttall windowed sinc audio resample
- better image scaling
- H.261 support
- correctly interleave packets during encoding
- VIS optimized motion compensation
- intra_dc_precision>0 encoding support
- support reuse of motion vectors/MB types/field select values of the source video
- more accurate deblock filter
- padding support
- many optimizations and bugfixes
- FunCom ISS audio file demuxer and according ADPCM decoding



version 0.4.8:

- MPEG-2 video encoding (Michael)
- Id RoQ playback subsystem (Mike Melanson and Tim Ferguson)
- Wing Commander III Movie (.mve) file playback subsystem (Mike Melanson
  and Mario Brito)
- Xan DPCM audio decoder (Mario Brito)
- Interplay MVE playback subsystem (Mike Melanson)
- Duck DK3 and DK4 ADPCM audio decoders (Mike Melanson)



version 0.4.7:

- RealAudio 1.0 (14_4) and 2.0 (28_8) native decoders. Author unknown, code from mplayerhq
  (originally from public domain player for Amiga at http://www.honeypot.net/audio)
- current version now also compiles with older GCC (Fabrice)
- 4X multimedia playback system including 4xm file demuxer (Mike
  Melanson), and 4X video and audio codecs (Michael)
- Creative YUV (CYUV) decoder (Mike Melanson)
- FFV1 codec (our very simple lossless intra only codec, compresses much better
  than HuffYUV) (Michael)
- ASV1 (Asus), H.264, Intel indeo3 codecs have been added (various)
- tiny PNG encoder and decoder, tiny GIF decoder, PAM decoder (PPM with
  alpha support), JPEG YUV colorspace support. (Fabrice Bellard)
- ffplay has been replaced with a newer version which uses SDL (optionally)
  for multiplatform support (Fabrice)
- Sorenson Version 3 codec (SVQ3) support has been added (decoding only) - donated
  by anonymous
- AMR format has been added (Johannes Carlsson)
- 3GP support has been added (Johannes Carlsson)
- VP3 codec has been added (Mike Melanson)
- more MPEG-1/2 fixes
- better multiplatform support, MS Visual Studio fixes (various)
- AltiVec optimizations (Magnus Damn and others)
- SH4 processor support has been added (BERO)
- new public interfaces (avcodec_get_pix_fmt) (Roman Shaposhnick)
- VOB streaming support (Brian Foley)
- better MP3 autodetection (Andriy Rysin)
- qpel encoding (Michael)
- 4mv+b frames encoding finally fixed (Michael)
- chroma ME (Michael)
- 5 comparison functions for ME (Michael)
- B-frame encoding speedup (Michael)
- WMV2 codec (unfinished - Michael)
- user specified diamond size for EPZS (Michael)
- Playstation STR playback subsystem, still experimental (Mike and Michael)
- ASV2 codec (Michael)
- CLJR decoder (Alex)

.. And lots more new enhancements and fixes.



version 0.4.6:

- completely new integer only MPEG audio layer 1/2/3 decoder rewritten
  from scratch
- Recoded DCT and motion vector search with gcc (no longer depends on nasm)
- fix quantization bug in AC3 encoder
- added PCM codecs and format. Corrected WAV/AVI/ASF PCM issues
- added prototype ffplay program
- added GOB header parsing on H.263/H.263+ decoder (Juanjo)
- bug fix on MCBPC tables of H.263 (Juanjo)
- bug fix on DC coefficients of H.263 (Juanjo)
- added Advanced Prediction Mode on H.263/H.263+ decoder (Juanjo)
- now we can decode H.263 streams found in QuickTime files (Juanjo)
- now we can decode H.263 streams found in VIVO v1 files(Juanjo)
- preliminary RTP "friendly" mode for H.263/H.263+ coding. (Juanjo)
- added GOB header for H.263/H.263+ coding on RTP mode (Juanjo)
- now H.263 picture size is returned on the first decoded frame (Juanjo)
- added first regression tests
- added MPEG-2 TS demuxer
- new demux API for libav
- more accurate and faster IDCT (Michael)
- faster and entropy-controlled motion search (Michael)
- two pass video encoding (Michael)
- new video rate control (Michael)
- added MSMPEG4V1, MSMPEGV2 and WMV1 support (Michael)
- great performance improvement of video encoders and decoders (Michael)
- new and faster bit readers and vlc parsers (Michael)
- high quality encoding mode: tries all macroblock/VLC types (Michael)
- added DV video decoder
- preliminary RTP/RTSP support in ffserver and libavformat
- H.263+ AIC decoding/encoding support (Juanjo)
- VCD MPEG-PS mode (Juanjo)
- PSNR stuff (Juanjo)
- simple stats output (Juanjo)
- 16-bit and 15-bit RGB/BGR/GBR support (Bisqwit)



version 0.4.5:

- some header fixes (Zdenek Kabelac <kabi at informatics.muni.cz>)
- many MMX optimizations (Nick Kurshev <nickols_k at mail.ru>)
- added configure system (actually a small shell script)
- added MPEG audio layer 1/2/3 decoding using LGPL'ed mpglib by
  Michael Hipp (temporary solution - waiting for integer only
  decoder)
- fixed VIDIOCSYNC interrupt
- added Intel H.263 decoding support ('I263' AVI fourCC)
- added Real Video 1.0 decoding (needs further testing)
- simplified image formats again. Added PGM format (=grey
  pgm). Renamed old PGM to PGMYUV.
- fixed msmpeg4 slice issues (tell me if you still find problems)
- fixed OpenDivX bugs with newer versions (added VOL header decoding)
- added support for MPlayer interface
- added macroblock skip optimization
- added MJPEG decoder
- added mmx/mmxext IDCT from libmpeg2
- added pgmyuvpipe, ppm, and ppm_pipe formats (original patch by Celer
  <celer at shell.scrypt.net>)
- added pixel format conversion layer (e.g. for MJPEG or PPM)
- added deinterlacing option
- MPEG-1/2 fixes
- MPEG-4 vol header fixes (Jonathan Marsden <snmjbm at pacbell.net>)
- ARM optimizations (Lionel Ulmer <lionel.ulmer at free.fr>).
- Windows porting of file converter
- added MJPEG raw format (input/ouput)
- added JPEG image format support (input/output)



version 0.4.4:

- fixed some std header definitions (Bjorn Lindgren
  <bjorn.e.lindgren at telia.com>).
- added MPEG demuxer (MPEG-1 and 2 compatible).
- added ASF demuxer
- added prototype RM demuxer
- added AC3 decoding (done with libac3 by Aaron Holtzman)
- added decoding codec parameter guessing (.e.g. for MPEG, because the
  header does not include them)
- fixed header generation in MPEG-1, AVI and ASF muxer: wmplayer can now
  play them (only tested video)
- fixed H.263 white bug
- fixed phase rounding in img resample filter
- add MMX code for polyphase img resample filter
- added CPU autodetection
- added generic title/author/copyright/comment string handling (ASF and RM
  use them)
- added SWF demux to extract MP3 track (not usable yet because no MP3
  decoder)
- added fractional frame rate support
- codecs are no longer searched by read_header() (should fix ffserver
  segfault)



version 0.4.3:

- BGR24 patch (initial patch by Jeroen Vreeken <pe1rxq at amsat.org>)
- fixed raw yuv output
- added motion rounding support in MPEG-4
- fixed motion bug rounding in MSMPEG4
- added B-frame handling in video core
- added full MPEG-1 decoding support
- added partial (frame only) MPEG-2 support
- changed the FOURCC code for H.263 to "U263" to be able to see the
  +AVI/H.263 file with the UB Video H.263+ decoder. MPlayer works with
  this +codec ;) (JuanJo).
- Halfpel motion estimation after MB type selection (JuanJo)
- added pgm and .Y.U.V output format
- suppressed 'img:' protocol. Simply use: /tmp/test%d.[pgm|Y] as input or
  output.
- added pgmpipe I/O format (original patch from Martin Aumueller
  <lists at reserv.at>, but changed completely since we use a format
  instead of a protocol)



version 0.4.2:

- added H.263/MPEG-4/MSMPEG4 decoding support. MPEG-4 decoding support
  (for OpenDivX) is almost complete: 8x8 MVs and rounding are
  missing. MSMPEG4 support is complete.
- added prototype MPEG-1 decoder. Only I- and P-frames handled yet (it
  can decode ffmpeg MPEGs :-)).
- added libavcodec API documentation (see apiexample.c).
- fixed image polyphase bug (the bottom of some images could be
  greenish)
- added support for non clipped motion vectors (decoding only)
  and image sizes non-multiple of 16
- added support for AC prediction (decoding only)
- added file overwrite confirmation (can be disabled with -y)
- added custom size picture to H.263 using H.263+ (Juanjo)


version 0.4.1:

- added MSMPEG4 (aka DivX) compatible encoder. Changed default codec
  of AVI and ASF to DIV3.
- added -me option to set motion estimation method
  (default=log). suppressed redundant -hq option.
- added options -acodec and -vcodec to force a given codec (useful for
  AVI for example)
- fixed -an option
- improved dct_quantize speed
- factorized some motion estimation code



version 0.4.0:

- removing grab code from ffserver and moved it to ffmpeg. Added
  multistream support to ffmpeg.
- added timeshifting support for live feeds (option ?date=xxx in the
  URL)
- added high quality image resize code with polyphase filter (need
  mmx/see optimization). Enable multiple image size support in ffserver.
- added multi live feed support in ffserver
- suppressed master feature from ffserver (it should be done with an
  external program which opens the .ffm url and writes it to another
  ffserver)
- added preliminary support for video stream parsing (WAV and AVI half
  done). Added proper support for audio/video file conversion in
  ffmpeg.
- added preliminary support for video file sending from ffserver
- redesigning I/O subsystem: now using URL based input and output
  (see avio.h)
- added WAV format support
- added "tty user interface" to ffmpeg to stop grabbing gracefully
- added MMX/SSE optimizations to SAD (Sums of Absolutes Differences)
  (Juan J. Sierralta P. a.k.a. "Juanjo" <juanjo at atmlab.utfsm.cl>)
- added MMX DCT from mpeg2_movie 1.5 (Juanjo)
- added new motion estimation algorithms, log and phods (Juanjo)
- changed directories: libav for format handling, libavcodec for
  codecs



version 0.3.4:

- added stereo in MPEG audio encoder



version 0.3.3:

- added 'high quality' mode which use motion vectors. It can be used in
  real time at low resolution.
- fixed rounding problems which caused quality problems at high
  bitrates and large GOP size



version 0.3.2: small fixes

- ASF fixes
- put_seek bug fix



version 0.3.1: added avi/divx support

- added AVI support
- added MPEG-4 codec compatible with OpenDivX. It is based on the H.263 codec
- added sound for flash format (not tested)



version 0.3: initial public release<|MERGE_RESOLUTION|>--- conflicted
+++ resolved
@@ -7,8 +7,6 @@
 - mjpeg: Detect overreads in mjpeg_decode_scan() and error out.
 - aac: add headers needed for log2f()
 - lavf: inspect more frames for fps when container time base is coarse
-<<<<<<< HEAD
-=======
 - AMV: disable DR1 and don't override EMU_EDGE
   (addresses http://seclists.org/bugtraq/2011/Apr/257)
 - Fix memory (re)allocation in matroskadec.c (MSVR11-011/CVE-2011-3504)
@@ -17,7 +15,6 @@
 - Compilation fixes for gcc-4.6, testsuite now passes again
 - Fix a heap corruption issue in the OGG decoder
 - Backported the Android VisualOn AAC encoder wrapper from 0.7.2
->>>>>>> 973d752d
 
 
 version 0.6.3:
