--- conflicted
+++ resolved
@@ -15,14 +15,10 @@
 
 API changes, most recent first:
 
-<<<<<<< HEAD
-2014-08-25 - 215db29 / b263f8f - lavf 56.3.100 / 56.3.0 - avformat.h
-=======
 2014-08-xx - xxxxxxx - lavc 56.1.0 - avcodec.h
   Add AV_PKT_DATA_STEREO3D to export container-level stereo3d information.
 
-2014-08-xx - xxxxxxx - lavf 56.03.0 - avformat.h
->>>>>>> 93014864
+2014-08-25 - 215db29 / b263f8f - lavf 56.3.100 / 56.3.0 - avformat.h
   Add AVFormatContext.max_ts_probe.
 
 2014-08-23 - 8fc9bd0 - lavu 54.7.100 - dict.h
