include $(SUBDIR)../config.mak

NAME = avcodec
FFLIBS = avutil

HEADERS = avcodec.h                                                     \
          avfft.h                                                       \
          dxva2.h                                                       \
          old_codec_ids.h                                               \
          vaapi.h                                                       \
          vda.h                                                         \
          vdpau.h                                                       \
          version.h                                                     \
          xvmc.h                                                        \

OBJS = allcodecs.o                                                      \
       audioconvert.o                                                   \
       avpacket.o                                                       \
       avpicture.o                                                      \
       bitstream.o                                                      \
       bitstream_filter.o                                               \
       codec_desc.o                                                     \
       fmtconvert.o                                                     \
       imgconvert.o                                                     \
       mathtables.o                                                     \
       options.o                                                        \
       parser.o                                                         \
       raw.o                                                            \
       rawdec.o                                                         \
       resample.o                                                       \
       resample2.o                                                      \
       utils.o                                                          \

# parts needed for many different codecs
OBJS-$(CONFIG_AANDCTTABLES)            += aandcttab.o
OBJS-$(CONFIG_AC3DSP)                  += ac3dsp.o
OBJS-$(CONFIG_AUDIO_FRAME_QUEUE)       += audio_frame_queue.o
OBJS-$(CONFIG_CRYSTALHD)               += crystalhd.o
OBJS-$(CONFIG_DCT)                     += dct.o dct32_fixed.o dct32_float.o
OBJS-$(CONFIG_DXVA2)                   += dxva2.o
OBJS-$(CONFIG_DSPUTIL)                 += dsputil.o faanidct.o          \
                                          simple_idct.o jrevdct.o
OBJS-$(CONFIG_ENCODERS)                += faandct.o jfdctfst.o jfdctint.o
OBJS-$(CONFIG_ERROR_RESILIENCE)        += error_resilience.o
OBJS-$(CONFIG_EXIF)                    += exif.o tiff_common.o
FFT-OBJS-$(CONFIG_HARDCODED_TABLES)    += cos_tables.o cos_fixed_tables.o
OBJS-$(CONFIG_FFT)                     += avfft.o fft_fixed.o fft_float.o \
                                          fft_fixed_32.o fft_init_table.o \
                                          $(FFT-OBJS-yes)
OBJS-$(CONFIG_GOLOMB)                  += golomb.o
OBJS-$(CONFIG_H263DSP)                 += h263dsp.o
OBJS-$(CONFIG_H264CHROMA)              += h264chroma.o
OBJS-$(CONFIG_H264DSP)                 += h264dsp.o h264idct.o
OBJS-$(CONFIG_H264PRED)                += h264pred.o
OBJS-$(CONFIG_H264QPEL)                += h264qpel.o
OBJS-$(CONFIG_HPELDSP)                 += hpeldsp.o
OBJS-$(CONFIG_HUFFMAN)                 += huffman.o
OBJS-$(CONFIG_INTRAX8)                 += intrax8.o intrax8dsp.o
OBJS-$(CONFIG_LIBXVID)                 += libxvid_rc.o
OBJS-$(CONFIG_LLVIDDSP)                += lossless_videodsp.o
OBJS-$(CONFIG_LPC)                     += lpc.o
OBJS-$(CONFIG_LSP)                     += lsp.o
OBJS-$(CONFIG_MDCT)                    += mdct_fixed.o mdct_float.o mdct_fixed_32.o
OBJS-$(CONFIG_MPEGAUDIO)               += mpegaudio.o mpegaudiodata.o   \
                                          mpegaudiodecheader.o
OBJS-$(CONFIG_MPEGAUDIODSP)            += mpegaudiodsp.o                \
                                          mpegaudiodsp_data.o           \
                                          mpegaudiodsp_fixed.o          \
                                          mpegaudiodsp_float.o
OBJS-$(CONFIG_MPEGVIDEO)               += mpegvideo.o mpegvideo_motion.o
OBJS-$(CONFIG_MPEGVIDEOENC)            += mpegvideo_enc.o mpeg12data.o  \
                                          motion_est.o ratecontrol.o
OBJS-$(CONFIG_RANGECODER)              += rangecoder.o
RDFT-OBJS-$(CONFIG_HARDCODED_TABLES)   += sin_tables.o
OBJS-$(CONFIG_RDFT)                    += rdft.o $(RDFT-OBJS-yes)
OBJS-$(CONFIG_SHARED)                  += log2_tab.o
OBJS-$(CONFIG_SINEWIN)                 += sinewin.o
OBJS-$(CONFIG_VAAPI)                   += vaapi.o
OBJS-$(CONFIG_VDPAU)                   += vdpau.o
OBJS-$(CONFIG_VIDEODSP)                += videodsp.o
OBJS-$(CONFIG_VP3DSP)                  += vp3dsp.o

# decoders/encoders
OBJS-$(CONFIG_ZERO12V_DECODER)         += 012v.o
OBJS-$(CONFIG_A64MULTI_ENCODER)        += a64multienc.o elbg.o
OBJS-$(CONFIG_A64MULTI5_ENCODER)       += a64multienc.o elbg.o
OBJS-$(CONFIG_AAC_DECODER)             += aacdec.o aactab.o aacsbr.o aacps.o \
                                          aacadtsdec.o mpeg4audio.o kbdwin.o \
                                          sbrdsp.o aacpsdsp.o
OBJS-$(CONFIG_AAC_ENCODER)             += aacenc.o aaccoder.o    \
                                          aacpsy.o aactab.o      \
                                          psymodel.o iirfilter.o \
                                          mpeg4audio.o kbdwin.o
OBJS-$(CONFIG_AASC_DECODER)            += aasc.o msrledec.o
OBJS-$(CONFIG_AC3_DECODER)             += ac3dec.o ac3dec_data.o ac3.o kbdwin.o
OBJS-$(CONFIG_AC3_ENCODER)             += ac3enc_float.o ac3enc.o ac3tab.o \
                                          ac3.o kbdwin.o
OBJS-$(CONFIG_AC3_FIXED_ENCODER)       += ac3enc_fixed.o ac3enc.o ac3tab.o ac3.o
OBJS-$(CONFIG_AIC_DECODER)             += aic.o
OBJS-$(CONFIG_ALAC_DECODER)            += alac.o alac_data.o
OBJS-$(CONFIG_ALAC_ENCODER)            += alacenc.o alac_data.o
OBJS-$(CONFIG_ALS_DECODER)             += alsdec.o bgmc.o mpeg4audio.o
OBJS-$(CONFIG_AMRNB_DECODER)           += amrnbdec.o celp_filters.o   \
                                          celp_math.o acelp_filters.o \
                                          acelp_vectors.o             \
                                          acelp_pitch_delay.o
OBJS-$(CONFIG_AMRWB_DECODER)           += amrwbdec.o celp_filters.o   \
                                          celp_math.o acelp_filters.o \
                                          acelp_vectors.o             \
                                          acelp_pitch_delay.o
OBJS-$(CONFIG_AMV_DECODER)             += sp5xdec.o mjpegdec.o mjpeg.o
OBJS-$(CONFIG_AMV_ENCODER)             += mjpegenc.o mjpeg.o           \
                                          mpegvideo_enc.o motion_est.o \
                                          ratecontrol.o mpeg12data.o   \
                                          mpegvideo.o
OBJS-$(CONFIG_ANM_DECODER)             += anm.o
OBJS-$(CONFIG_ANSI_DECODER)            += ansi.o cga_data.o
OBJS-$(CONFIG_APE_DECODER)             += apedec.o
OBJS-$(CONFIG_SSA_DECODER)             += assdec.o ass.o ass_split.o
OBJS-$(CONFIG_SSA_ENCODER)             += assenc.o ass.o
OBJS-$(CONFIG_ASS_DECODER)             += assdec.o ass.o ass_split.o
OBJS-$(CONFIG_ASS_ENCODER)             += assenc.o ass.o
OBJS-$(CONFIG_ASV1_DECODER)            += asvdec.o asv.o mpeg12data.o
OBJS-$(CONFIG_ASV1_ENCODER)            += asvenc.o asv.o mpeg12data.o
OBJS-$(CONFIG_ASV2_DECODER)            += asvdec.o asv.o mpeg12data.o
OBJS-$(CONFIG_ASV2_ENCODER)            += asvenc.o asv.o mpeg12data.o
OBJS-$(CONFIG_ATRAC1_DECODER)          += atrac1.o atrac.o
OBJS-$(CONFIG_ATRAC3_DECODER)          += atrac3.o atrac.o
OBJS-$(CONFIG_ATRAC3P_DECODER)         += atrac3plusdec.o atrac3plus.o \
                                          atrac3plusdsp.o atrac.o
OBJS-$(CONFIG_AURA_DECODER)            += cyuv.o
OBJS-$(CONFIG_AURA2_DECODER)           += aura.o
OBJS-$(CONFIG_AVRN_DECODER)            += avrndec.o mjpegdec.o mjpeg.o
OBJS-$(CONFIG_AVRP_DECODER)            += r210dec.o
OBJS-$(CONFIG_AVRP_ENCODER)            += r210enc.o
OBJS-$(CONFIG_AVS_DECODER)             += avs.o
OBJS-$(CONFIG_AVUI_DECODER)            += avuidec.o
OBJS-$(CONFIG_AVUI_ENCODER)            += avuienc.o
OBJS-$(CONFIG_AYUV_DECODER)            += v408dec.o
OBJS-$(CONFIG_AYUV_ENCODER)            += v408enc.o
OBJS-$(CONFIG_BETHSOFTVID_DECODER)     += bethsoftvideo.o
OBJS-$(CONFIG_BFI_DECODER)             += bfi.o
OBJS-$(CONFIG_BINK_DECODER)            += bink.o binkdsp.o
OBJS-$(CONFIG_BINKAUDIO_DCT_DECODER)   += binkaudio.o wma.o wma_common.o
OBJS-$(CONFIG_BINKAUDIO_RDFT_DECODER)  += binkaudio.o wma.o wma_common.o
OBJS-$(CONFIG_BINTEXT_DECODER)         += bintext.o cga_data.o
OBJS-$(CONFIG_BMP_DECODER)             += bmp.o msrledec.o
OBJS-$(CONFIG_BMP_ENCODER)             += bmpenc.o
OBJS-$(CONFIG_BMV_VIDEO_DECODER)       += bmv.o
OBJS-$(CONFIG_BMV_AUDIO_DECODER)       += bmv.o
OBJS-$(CONFIG_BRENDER_PIX_DECODER)     += brender_pix.o
OBJS-$(CONFIG_C93_DECODER)             += c93.o
OBJS-$(CONFIG_CAVS_DECODER)            += cavs.o cavsdec.o cavsdsp.o \
                                          cavsdata.o mpeg12data.o
OBJS-$(CONFIG_CDGRAPHICS_DECODER)      += cdgraphics.o
OBJS-$(CONFIG_CDXL_DECODER)            += cdxl.o
OBJS-$(CONFIG_CINEPAK_DECODER)         += cinepak.o
OBJS-$(CONFIG_CINEPAK_ENCODER)         += cinepakenc.o elbg.o
OBJS-$(CONFIG_CLJR_DECODER)            += cljr.o
OBJS-$(CONFIG_CLJR_ENCODER)            += cljr.o
OBJS-$(CONFIG_CLLC_DECODER)            += cllc.o
OBJS-$(CONFIG_COOK_DECODER)            += cook.o
OBJS-$(CONFIG_COMFORTNOISE_DECODER)    += cngdec.o celp_filters.o
OBJS-$(CONFIG_COMFORTNOISE_ENCODER)    += cngenc.o
OBJS-$(CONFIG_CPIA_DECODER)            += cpia.o
OBJS-$(CONFIG_CSCD_DECODER)            += cscd.o
OBJS-$(CONFIG_CYUV_DECODER)            += cyuv.o
OBJS-$(CONFIG_DCA_DECODER)             += dcadec.o dca.o dcadsp.o      \
                                          synth_filter.o
OBJS-$(CONFIG_DCA_ENCODER)             += dcaenc.o dca.o
OBJS-$(CONFIG_DIRAC_DECODER)           += diracdec.o dirac.o diracdsp.o \
                                          dirac_arith.o mpeg12data.o dirac_dwt.o
OBJS-$(CONFIG_DFA_DECODER)             += dfa.o
OBJS-$(CONFIG_DNXHD_DECODER)           += dnxhddec.o dnxhddata.o
OBJS-$(CONFIG_DNXHD_ENCODER)           += dnxhdenc.o dnxhddata.o
OBJS-$(CONFIG_DPX_DECODER)             += dpx.o
OBJS-$(CONFIG_DPX_ENCODER)             += dpxenc.o
OBJS-$(CONFIG_DSICINAUDIO_DECODER)     += dsicinav.o
OBJS-$(CONFIG_DSICINVIDEO_DECODER)     += dsicinav.o
OBJS-$(CONFIG_DVBSUB_DECODER)          += dvbsubdec.o
OBJS-$(CONFIG_DVBSUB_ENCODER)          += dvbsub.o
OBJS-$(CONFIG_DVDSUB_DECODER)          += dvdsubdec.o
OBJS-$(CONFIG_DVDSUB_ENCODER)          += dvdsubenc.o
OBJS-$(CONFIG_DVVIDEO_DECODER)         += dvdec.o dv.o dvdata.o dv_profile.o
OBJS-$(CONFIG_DVVIDEO_ENCODER)         += dvenc.o dv.o dvdata.o dv_profile.o
OBJS-$(CONFIG_DXA_DECODER)             += dxa.o
OBJS-$(CONFIG_DXTORY_DECODER)          += dxtory.o
OBJS-$(CONFIG_EAC3_DECODER)            += eac3dec.o eac3_data.o
OBJS-$(CONFIG_EAC3_ENCODER)            += eac3enc.o eac3_data.o
OBJS-$(CONFIG_EACMV_DECODER)           += eacmv.o
OBJS-$(CONFIG_EAMAD_DECODER)           += eamad.o eaidct.o mpeg12.o \
                                          mpeg12data.o
OBJS-$(CONFIG_EATGQ_DECODER)           += eatgq.o eaidct.o
OBJS-$(CONFIG_EATGV_DECODER)           += eatgv.o
OBJS-$(CONFIG_EATQI_DECODER)           += eatqi.o eaidct.o mpeg12dec.o  \
                                          mpeg12.o mpeg12data.o
OBJS-$(CONFIG_EIGHTBPS_DECODER)        += 8bps.o
OBJS-$(CONFIG_EIGHTSVX_EXP_DECODER)    += 8svx.o
OBJS-$(CONFIG_EIGHTSVX_FIB_DECODER)    += 8svx.o
OBJS-$(CONFIG_ESCAPE124_DECODER)       += escape124.o
OBJS-$(CONFIG_ESCAPE130_DECODER)       += escape130.o
OBJS-$(CONFIG_EVRC_DECODER)            += evrcdec.o acelp_vectors.o lsp.o
OBJS-$(CONFIG_EXR_DECODER)             += exr.o
OBJS-$(CONFIG_FFV1_DECODER)            += ffv1dec.o ffv1.o
OBJS-$(CONFIG_FFV1_ENCODER)            += ffv1enc.o ffv1.o
OBJS-$(CONFIG_FFVHUFF_DECODER)         += huffyuv.o huffyuvdec.o
OBJS-$(CONFIG_FFVHUFF_ENCODER)         += huffyuv.o huffyuvenc.o
OBJS-$(CONFIG_FFWAVESYNTH_DECODER)     += ffwavesynth.o
OBJS-$(CONFIG_FIC_DECODER)             += fic.o
OBJS-$(CONFIG_FLAC_DECODER)            += flacdec.o flacdata.o flac.o flacdsp.o
OBJS-$(CONFIG_FLAC_ENCODER)            += flacenc.o flacdata.o flac.o flacdsp.o vorbis_data.o
OBJS-$(CONFIG_FLASHSV_DECODER)         += flashsv.o
OBJS-$(CONFIG_FLASHSV_ENCODER)         += flashsvenc.o
OBJS-$(CONFIG_FLASHSV2_ENCODER)        += flashsv2enc.o
OBJS-$(CONFIG_FLASHSV2_DECODER)        += flashsv.o
OBJS-$(CONFIG_FLIC_DECODER)            += flicvideo.o
OBJS-$(CONFIG_FOURXM_DECODER)          += 4xm.o
OBJS-$(CONFIG_FRAPS_DECODER)           += fraps.o
OBJS-$(CONFIG_FRWU_DECODER)            += frwu.o
OBJS-$(CONFIG_G2M_DECODER)             += g2meet.o mjpeg.o
OBJS-$(CONFIG_G723_1_DECODER)          += g723_1.o acelp_vectors.o \
                                          celp_filters.o celp_math.o
OBJS-$(CONFIG_G723_1_ENCODER)          += g723_1.o acelp_vectors.o celp_math.o
OBJS-$(CONFIG_G729_DECODER)            += g729dec.o lsp.o celp_math.o acelp_filters.o acelp_pitch_delay.o acelp_vectors.o g729postfilter.o
OBJS-$(CONFIG_GIF_DECODER)             += gifdec.o lzw.o
OBJS-$(CONFIG_GIF_ENCODER)             += gif.o lzwenc.o
OBJS-$(CONFIG_GSM_DECODER)             += gsmdec.o gsmdec_data.o msgsmdec.o
OBJS-$(CONFIG_GSM_MS_DECODER)          += gsmdec.o gsmdec_data.o msgsmdec.o
OBJS-$(CONFIG_H261_DECODER)            += h261dec.o h261data.o h261.o
OBJS-$(CONFIG_H261_ENCODER)            += h261enc.o h261data.o h261.o
OBJS-$(CONFIG_H263_DECODER)            += h263dec.o h263.o ituh263dec.o        \
                                          mpeg4video.o mpeg4videodec.o flvdec.o\
                                          intelh263dec.o
OBJS-$(CONFIG_H263_ENCODER)            += mpeg4videoenc.o mpeg4video.o  \
                                          h263.o ituh263enc.o flvenc.o
OBJS-$(CONFIG_H264_DECODER)            += h264.o                               \
                                          h264_loopfilter.o h264_direct.o      \
                                          cabac.o h264_sei.o h264_ps.o         \
                                          h264_refs.o h264_cavlc.o h264_cabac.o
OBJS-$(CONFIG_H264_VDA_DECODER)        += vda_h264_dec.o
OBJS-$(CONFIG_HEVC_DECODER)            += hevc.o hevc_mvs.o hevc_ps.o hevc_sei.o \
                                          hevc_cabac.o hevc_refs.o hevcpred.o    \
                                          hevcdsp.o hevc_filter.o cabac.o
OBJS-$(CONFIG_HNM4_VIDEO_DECODER)      += hnm4video.o
OBJS-$(CONFIG_HUFFYUV_DECODER)         += huffyuv.o huffyuvdec.o
OBJS-$(CONFIG_HUFFYUV_ENCODER)         += huffyuv.o huffyuvenc.o
OBJS-$(CONFIG_IAC_DECODER)             += imc.o
OBJS-$(CONFIG_IDCIN_DECODER)           += idcinvideo.o
OBJS-$(CONFIG_IDF_DECODER)             += bintext.o cga_data.o
OBJS-$(CONFIG_IFF_BYTERUN1_DECODER)    += iff.o
OBJS-$(CONFIG_IFF_ILBM_DECODER)        += iff.o
OBJS-$(CONFIG_IMC_DECODER)             += imc.o
OBJS-$(CONFIG_INDEO2_DECODER)          += indeo2.o
OBJS-$(CONFIG_INDEO3_DECODER)          += indeo3.o
OBJS-$(CONFIG_INDEO4_DECODER)          += indeo4.o ivi_common.o ivi_dsp.o
OBJS-$(CONFIG_INDEO5_DECODER)          += indeo5.o ivi_common.o ivi_dsp.o
OBJS-$(CONFIG_INTERPLAY_DPCM_DECODER)  += dpcm.o
OBJS-$(CONFIG_INTERPLAY_VIDEO_DECODER) += interplayvideo.o
OBJS-$(CONFIG_JACOSUB_DECODER)         += jacosubdec.o ass.o
OBJS-$(CONFIG_JPEG2000_ENCODER)        += j2kenc.o mqcenc.o mqc.o jpeg2000.o \
                                          jpeg2000dwt.o
OBJS-$(CONFIG_JPEG2000_DECODER)        += jpeg2000dec.o jpeg2000.o      \
                                          jpeg2000dwt.o mqcdec.o mqc.o
OBJS-$(CONFIG_JPEGLS_DECODER)          += jpeglsdec.o jpegls.o \
                                          mjpegdec.o mjpeg.o
OBJS-$(CONFIG_JPEGLS_ENCODER)          += jpeglsenc.o jpegls.o
OBJS-$(CONFIG_JV_DECODER)              += jvdec.o
OBJS-$(CONFIG_KGV1_DECODER)            += kgv1dec.o
OBJS-$(CONFIG_KMVC_DECODER)            += kmvc.o
OBJS-$(CONFIG_LAGARITH_DECODER)        += lagarith.o lagarithrac.o
OBJS-$(CONFIG_LJPEG_ENCODER)           += ljpegenc.o mjpegenc.o mjpeg.o
OBJS-$(CONFIG_LOCO_DECODER)            += loco.o
OBJS-$(CONFIG_MACE3_DECODER)           += mace.o
OBJS-$(CONFIG_MACE6_DECODER)           += mace.o
OBJS-$(CONFIG_MDEC_DECODER)            += mdec.o mpeg12.o mpeg12data.o
OBJS-$(CONFIG_METASOUND_DECODER)       += metasound.o metasound_data.o \
                                          twinvq.o
OBJS-$(CONFIG_MICRODVD_DECODER)        += microdvddec.o ass.o
OBJS-$(CONFIG_MIMIC_DECODER)           += mimic.o
OBJS-$(CONFIG_MJPEG_DECODER)           += mjpegdec.o mjpeg.o
OBJS-$(CONFIG_MJPEG_ENCODER)           += mjpegenc.o mjpeg.o
OBJS-$(CONFIG_MJPEGB_DECODER)          += mjpegbdec.o mjpegdec.o mjpeg.o
OBJS-$(CONFIG_MLP_DECODER)             += mlpdec.o mlpdsp.o
OBJS-$(CONFIG_MMVIDEO_DECODER)         += mmvideo.o
OBJS-$(CONFIG_MOTIONPIXELS_DECODER)    += motionpixels.o
OBJS-$(CONFIG_MOVTEXT_DECODER)         += movtextdec.o ass.o
OBJS-$(CONFIG_MOVTEXT_ENCODER)         += movtextenc.o ass_split.o
OBJS-$(CONFIG_MP1_DECODER)             += mpegaudiodec_fixed.o
OBJS-$(CONFIG_MP1FLOAT_DECODER)        += mpegaudiodec_float.o
OBJS-$(CONFIG_MP2_DECODER)             += mpegaudiodec_fixed.o
OBJS-$(CONFIG_MP2_ENCODER)             += mpegaudioenc_float.o mpegaudio.o \
                                          mpegaudiodata.o mpegaudiodsp_data.o
OBJS-$(CONFIG_MP2FIXED_ENCODER)        += mpegaudioenc_fixed.o mpegaudio.o \
                                          mpegaudiodata.o mpegaudiodsp_data.o
OBJS-$(CONFIG_MP2FLOAT_DECODER)        += mpegaudiodec_float.o
OBJS-$(CONFIG_MP3_DECODER)             += mpegaudiodec_fixed.o
OBJS-$(CONFIG_MP3ADU_DECODER)          += mpegaudiodec_fixed.o
OBJS-$(CONFIG_MP3ADUFLOAT_DECODER)     += mpegaudiodec_float.o
OBJS-$(CONFIG_MP3FLOAT_DECODER)        += mpegaudiodec_float.o
OBJS-$(CONFIG_MP3ON4_DECODER)          += mpegaudiodec_fixed.o mpeg4audio.o
OBJS-$(CONFIG_MP3ON4FLOAT_DECODER)     += mpegaudiodec_float.o mpeg4audio.o
OBJS-$(CONFIG_MPC7_DECODER)            += mpc7.o mpc.o
OBJS-$(CONFIG_MPC8_DECODER)            += mpc8.o mpc.o
OBJS-$(CONFIG_MPEGVIDEO_DECODER)       += mpeg12.o mpeg12data.o \
                                          mpegvideo.o error_resilience.o
OBJS-$(CONFIG_MPEG1VIDEO_DECODER)      += mpeg12dec.o mpeg12.o mpeg12data.o
OBJS-$(CONFIG_MPEG1VIDEO_ENCODER)      += mpeg12enc.o mpeg12.o
OBJS-$(CONFIG_MPEG2VIDEO_DECODER)      += mpeg12dec.o mpeg12.o mpeg12data.o
OBJS-$(CONFIG_MPEG2VIDEO_ENCODER)      += mpeg12enc.o mpeg12.o
OBJS-$(CONFIG_MPL2_DECODER)            += mpl2dec.o ass.o
OBJS-$(CONFIG_MSMPEG4V1_DECODER)       += msmpeg4dec.o msmpeg4.o msmpeg4data.o
OBJS-$(CONFIG_MSMPEG4V2_DECODER)       += msmpeg4dec.o msmpeg4.o msmpeg4data.o
OBJS-$(CONFIG_MSMPEG4V2_ENCODER)       += msmpeg4enc.o msmpeg4.o msmpeg4data.o
OBJS-$(CONFIG_MSMPEG4V3_DECODER)       += msmpeg4dec.o msmpeg4.o msmpeg4data.o
OBJS-$(CONFIG_MSMPEG4V3_ENCODER)       += msmpeg4enc.o msmpeg4.o msmpeg4data.o
OBJS-$(CONFIG_MSRLE_DECODER)           += msrle.o msrledec.o
OBJS-$(CONFIG_MSA1_DECODER)            += mss3.o mss34dsp.o
OBJS-$(CONFIG_MSS1_DECODER)            += mss1.o mss12.o
OBJS-$(CONFIG_MSS2_DECODER)            += mss2.o mss12.o mss2dsp.o
OBJS-$(CONFIG_MSVIDEO1_DECODER)        += msvideo1.o
OBJS-$(CONFIG_MSVIDEO1_ENCODER)        += msvideo1enc.o elbg.o
OBJS-$(CONFIG_MSZH_DECODER)            += lcldec.o
OBJS-$(CONFIG_MTS2_DECODER)            += mss4.o mss34dsp.o
OBJS-$(CONFIG_MVC1_DECODER)            += mvcdec.o
OBJS-$(CONFIG_MVC2_DECODER)            += mvcdec.o
OBJS-$(CONFIG_MXPEG_DECODER)           += mxpegdec.o mjpegdec.o mjpeg.o
OBJS-$(CONFIG_NELLYMOSER_DECODER)      += nellymoserdec.o nellymoser.o
OBJS-$(CONFIG_NELLYMOSER_ENCODER)      += nellymoserenc.o nellymoser.o
OBJS-$(CONFIG_NUV_DECODER)             += nuv.o rtjpeg.o
OBJS-$(CONFIG_PAF_VIDEO_DECODER)       += paf.o
OBJS-$(CONFIG_PAF_AUDIO_DECODER)       += paf.o
OBJS-$(CONFIG_PAM_DECODER)             += pnmdec.o pnm.o
OBJS-$(CONFIG_PAM_ENCODER)             += pamenc.o
OBJS-$(CONFIG_PBM_DECODER)             += pnmdec.o pnm.o
OBJS-$(CONFIG_PBM_ENCODER)             += pnmenc.o
OBJS-$(CONFIG_PCX_DECODER)             += pcx.o
OBJS-$(CONFIG_PCX_ENCODER)             += pcxenc.o
OBJS-$(CONFIG_PGM_DECODER)             += pnmdec.o pnm.o
OBJS-$(CONFIG_PGM_ENCODER)             += pnmenc.o
OBJS-$(CONFIG_PGMYUV_DECODER)          += pnmdec.o pnm.o
OBJS-$(CONFIG_PGMYUV_ENCODER)          += pnmenc.o
OBJS-$(CONFIG_PGSSUB_DECODER)          += pgssubdec.o
OBJS-$(CONFIG_PICTOR_DECODER)          += pictordec.o cga_data.o
OBJS-$(CONFIG_PJS_DECODER)             += textdec.o ass.o
OBJS-$(CONFIG_PNG_DECODER)             += png.o pngdec.o pngdsp.o
OBJS-$(CONFIG_PNG_ENCODER)             += png.o pngenc.o
OBJS-$(CONFIG_PPM_DECODER)             += pnmdec.o pnm.o
OBJS-$(CONFIG_PPM_ENCODER)             += pnmenc.o
<<<<<<< HEAD
OBJS-$(CONFIG_PRORES_DECODER)          += proresdec2.o proresdsp.o proresdata.o
OBJS-$(CONFIG_PRORES_LGPL_DECODER)     += proresdec_lgpl.o proresdsp.o proresdata.o
OBJS-$(CONFIG_PRORES_ENCODER)          += proresenc_anatoliy.o
OBJS-$(CONFIG_PRORES_AW_ENCODER)       += proresenc_anatoliy.o
OBJS-$(CONFIG_PRORES_KS_ENCODER)       += proresenc_kostya.o proresdata.o proresdsp.o
=======
OBJS-$(CONFIG_PRORES_DECODER)          += proresdec.o proresdata.o proresdsp.o
OBJS-$(CONFIG_PRORES_ENCODER)          += proresenc.o proresdata.o
>>>>>>> 92e598a5
OBJS-$(CONFIG_PTX_DECODER)             += ptx.o
OBJS-$(CONFIG_QCELP_DECODER)           += qcelpdec.o                     \
                                          celp_filters.o acelp_vectors.o \
                                          acelp_filters.o
OBJS-$(CONFIG_QDM2_DECODER)            += qdm2.o
OBJS-$(CONFIG_QDRAW_DECODER)           += qdrw.o
OBJS-$(CONFIG_QPEG_DECODER)            += qpeg.o
OBJS-$(CONFIG_QTRLE_DECODER)           += qtrle.o
OBJS-$(CONFIG_QTRLE_ENCODER)           += qtrleenc.o
OBJS-$(CONFIG_R10K_DECODER)            += r210dec.o
OBJS-$(CONFIG_R10K_ENCODER)            += r210enc.o
OBJS-$(CONFIG_R210_DECODER)            += r210dec.o
OBJS-$(CONFIG_R210_ENCODER)            += r210enc.o
OBJS-$(CONFIG_RA_144_DECODER)          += ra144dec.o ra144.o celp_filters.o
OBJS-$(CONFIG_RA_144_ENCODER)          += ra144enc.o ra144.o celp_filters.o
OBJS-$(CONFIG_RA_288_DECODER)          += ra288.o celp_filters.o
OBJS-$(CONFIG_RALF_DECODER)            += ralf.o
OBJS-$(CONFIG_RAWVIDEO_DECODER)        += rawdec.o
OBJS-$(CONFIG_RAWVIDEO_ENCODER)        += rawenc.o
OBJS-$(CONFIG_REALTEXT_DECODER)        += realtextdec.o ass.o
OBJS-$(CONFIG_RL2_DECODER)             += rl2.o
OBJS-$(CONFIG_ROQ_DECODER)             += roqvideodec.o roqvideo.o
OBJS-$(CONFIG_ROQ_ENCODER)             += roqvideoenc.o roqvideo.o elbg.o
OBJS-$(CONFIG_ROQ_DPCM_DECODER)        += dpcm.o
OBJS-$(CONFIG_ROQ_DPCM_ENCODER)        += roqaudioenc.o
OBJS-$(CONFIG_RPZA_DECODER)            += rpza.o
OBJS-$(CONFIG_RV10_DECODER)            += rv10.o
OBJS-$(CONFIG_RV10_ENCODER)            += rv10enc.o
OBJS-$(CONFIG_RV20_DECODER)            += rv10.o
OBJS-$(CONFIG_RV20_ENCODER)            += rv20enc.o
OBJS-$(CONFIG_RV30_DECODER)            += rv30.o rv34.o rv30dsp.o rv34dsp.o
OBJS-$(CONFIG_RV40_DECODER)            += rv40.o rv34.o rv34dsp.o rv40dsp.o
OBJS-$(CONFIG_SAMI_DECODER)            += samidec.o ass.o
OBJS-$(CONFIG_S302M_DECODER)           += s302m.o
OBJS-$(CONFIG_S302M_ENCODER)           += s302menc.o
OBJS-$(CONFIG_SANM_DECODER)            += sanm.o
OBJS-$(CONFIG_SGI_DECODER)             += sgidec.o
OBJS-$(CONFIG_SGI_ENCODER)             += sgienc.o rle.o
OBJS-$(CONFIG_SGIRLE_DECODER)          += sgirledec.o
OBJS-$(CONFIG_SHORTEN_DECODER)         += shorten.o
OBJS-$(CONFIG_SIPR_DECODER)            += sipr.o acelp_pitch_delay.o \
                                          celp_math.o acelp_vectors.o \
                                          acelp_filters.o celp_filters.o \
                                          sipr16k.o
OBJS-$(CONFIG_SMACKAUD_DECODER)        += smacker.o
OBJS-$(CONFIG_SMACKER_DECODER)         += smacker.o
OBJS-$(CONFIG_SMC_DECODER)             += smc.o
OBJS-$(CONFIG_SMVJPEG_DECODER)         += smvjpegdec.o
OBJS-$(CONFIG_SNOW_DECODER)            += snowdec.o snow.o snow_dwt.o
OBJS-$(CONFIG_SNOW_ENCODER)            += snowenc.o snow.o snow_dwt.o             \
                                          h263.o ituh263enc.o
OBJS-$(CONFIG_SOL_DPCM_DECODER)        += dpcm.o
OBJS-$(CONFIG_SONIC_DECODER)           += sonic.o
OBJS-$(CONFIG_SONIC_ENCODER)           += sonic.o
OBJS-$(CONFIG_SONIC_LS_ENCODER)        += sonic.o
OBJS-$(CONFIG_SP5X_DECODER)            += sp5xdec.o mjpegdec.o mjpeg.o
OBJS-$(CONFIG_SRT_DECODER)             += srtdec.o ass.o
OBJS-$(CONFIG_SRT_ENCODER)             += srtenc.o ass_split.o
OBJS-$(CONFIG_SUBRIP_DECODER)          += srtdec.o ass.o
OBJS-$(CONFIG_SUBRIP_ENCODER)          += srtenc.o ass_split.o
OBJS-$(CONFIG_SUBVIEWER1_DECODER)      += textdec.o ass.o
OBJS-$(CONFIG_SUBVIEWER_DECODER)       += subviewerdec.o ass.o
OBJS-$(CONFIG_SUNRAST_DECODER)         += sunrast.o
OBJS-$(CONFIG_SUNRAST_ENCODER)         += sunrastenc.o
OBJS-$(CONFIG_SVQ1_DECODER)            += svq1dec.o svq1.o svq13.o h263.o
OBJS-$(CONFIG_SVQ1_ENCODER)            += svq1enc.o svq1.o    \
                                          h263.o ituh263enc.o
OBJS-$(CONFIG_SVQ3_DECODER)            += svq3.o svq13.o h263.o h264.o        \
                                          h264_loopfilter.o h264_direct.o     \
                                          h264_sei.o h264_ps.o h264_refs.o    \
                                          h264_cavlc.o h264_cabac.o cabac.o
OBJS-$(CONFIG_TEXT_DECODER)            += textdec.o ass.o
OBJS-$(CONFIG_TAK_DECODER)             += takdec.o tak.o
OBJS-$(CONFIG_TARGA_DECODER)           += targa.o
OBJS-$(CONFIG_TARGA_ENCODER)           += targaenc.o rle.o
OBJS-$(CONFIG_TARGA_Y216_DECODER)      += targa_y216dec.o
OBJS-$(CONFIG_THEORA_DECODER)          += xiph.o
OBJS-$(CONFIG_THP_DECODER)             += mjpegdec.o mjpeg.o
OBJS-$(CONFIG_TIERTEXSEQVIDEO_DECODER) += tiertexseqv.o
OBJS-$(CONFIG_TIFF_DECODER)            += tiff.o lzw.o faxcompr.o tiff_data.o tiff_common.o
OBJS-$(CONFIG_TIFF_ENCODER)            += tiffenc.o rle.o lzwenc.o tiff_data.o
OBJS-$(CONFIG_TMV_DECODER)             += tmv.o cga_data.o
OBJS-$(CONFIG_TRUEHD_DECODER)          += mlpdec.o mlpdsp.o
OBJS-$(CONFIG_TRUEMOTION1_DECODER)     += truemotion1.o
OBJS-$(CONFIG_TRUEMOTION2_DECODER)     += truemotion2.o
OBJS-$(CONFIG_TRUESPEECH_DECODER)      += truespeech.o
OBJS-$(CONFIG_TSCC_DECODER)            += tscc.o msrledec.o
OBJS-$(CONFIG_TSCC2_DECODER)           += tscc2.o
OBJS-$(CONFIG_TTA_DECODER)             += tta.o ttadata.o ttadsp.o
OBJS-$(CONFIG_TTA_ENCODER)             += ttaenc.o ttadata.o
OBJS-$(CONFIG_TWINVQ_DECODER)          += twinvqdec.o twinvq.o
OBJS-$(CONFIG_TXD_DECODER)             += txd.o s3tc.o
OBJS-$(CONFIG_ULTI_DECODER)            += ulti.o
OBJS-$(CONFIG_UTVIDEO_DECODER)         += utvideodec.o utvideo.o
OBJS-$(CONFIG_UTVIDEO_ENCODER)         += utvideoenc.o utvideo.o
OBJS-$(CONFIG_V210_DECODER)            += v210dec.o
OBJS-$(CONFIG_V210_ENCODER)            += v210enc.o
OBJS-$(CONFIG_V308_DECODER)            += v308dec.o
OBJS-$(CONFIG_V308_ENCODER)            += v308enc.o
OBJS-$(CONFIG_V408_DECODER)            += v408dec.o
OBJS-$(CONFIG_V408_ENCODER)            += v408enc.o
OBJS-$(CONFIG_V410_DECODER)            += v410dec.o
OBJS-$(CONFIG_V410_ENCODER)            += v410enc.o
OBJS-$(CONFIG_V210X_DECODER)           += v210x.o
OBJS-$(CONFIG_VB_DECODER)              += vb.o
OBJS-$(CONFIG_VBLE_DECODER)            += vble.o
OBJS-$(CONFIG_VC1_DECODER)             += vc1dec.o vc1.o vc1data.o vc1dsp.o \
                                          msmpeg4dec.o msmpeg4.o msmpeg4data.o \
                                          wmv2dsp.o
OBJS-$(CONFIG_VCR1_DECODER)            += vcr1.o
OBJS-$(CONFIG_VMDAUDIO_DECODER)        += vmdav.o
OBJS-$(CONFIG_VMDVIDEO_DECODER)        += vmdav.o
OBJS-$(CONFIG_VMNC_DECODER)            += vmnc.o
OBJS-$(CONFIG_VORBIS_DECODER)          += vorbisdec.o vorbisdsp.o vorbis.o \
                                          vorbis_data.o xiph.o
OBJS-$(CONFIG_VORBIS_ENCODER)          += vorbisenc.o vorbis.o \
                                          vorbis_data.o
OBJS-$(CONFIG_VP3_DECODER)             += vp3.o
OBJS-$(CONFIG_VP5_DECODER)             += vp5.o vp56.o vp56data.o vp56dsp.o \
                                          vp56rac.o
OBJS-$(CONFIG_VP6_DECODER)             += vp6.o vp56.o vp56data.o vp56dsp.o \
                                          vp6dsp.o vp56rac.o
OBJS-$(CONFIG_VP8_DECODER)             += vp8.o vp8dsp.o vp56rac.o
OBJS-$(CONFIG_VP9_DECODER)             += vp9.o vp9dsp.o vp56rac.o
OBJS-$(CONFIG_VPLAYER_DECODER)         += textdec.o ass.o
OBJS-$(CONFIG_VQA_DECODER)             += vqavideo.o
OBJS-$(CONFIG_WAVPACK_DECODER)         += wavpack.o
OBJS-$(CONFIG_WAVPACK_ENCODER)         += wavpackenc.o
OBJS-$(CONFIG_WEBP_DECODER)            += vp8.o vp8dsp.o vp56rac.o
OBJS-$(CONFIG_WEBP_DECODER)            += webp.o exif.o tiff_common.o
OBJS-$(CONFIG_WEBVTT_DECODER)          += webvttdec.o
OBJS-$(CONFIG_WMALOSSLESS_DECODER)     += wmalosslessdec.o wma_common.o
OBJS-$(CONFIG_WMAPRO_DECODER)          += wmaprodec.o wma.o wma_common.o
OBJS-$(CONFIG_WMAV1_DECODER)           += wmadec.o wma.o wma_common.o aactab.o
OBJS-$(CONFIG_WMAV1_ENCODER)           += wmaenc.o wma.o wma_common.o aactab.o
OBJS-$(CONFIG_WMAV2_DECODER)           += wmadec.o wma.o wma_common.o aactab.o
OBJS-$(CONFIG_WMAV2_ENCODER)           += wmaenc.o wma.o wma_common.o aactab.o
OBJS-$(CONFIG_WMAVOICE_DECODER)        += wmavoice.o \
                                          celp_filters.o \
                                          acelp_vectors.o acelp_filters.o
OBJS-$(CONFIG_WMV1_DECODER)            += msmpeg4dec.o msmpeg4.o msmpeg4data.o
OBJS-$(CONFIG_WMV2_DECODER)            += wmv2dec.o wmv2.o wmv2dsp.o \
                                          msmpeg4dec.o msmpeg4.o msmpeg4data.o
OBJS-$(CONFIG_WMV2_ENCODER)            += wmv2enc.o wmv2.o wmv2dsp.o \
                                          msmpeg4.o msmpeg4enc.o msmpeg4data.o
OBJS-$(CONFIG_WNV1_DECODER)            += wnv1.o
OBJS-$(CONFIG_WS_SND1_DECODER)         += ws-snd1.o
OBJS-$(CONFIG_XAN_DPCM_DECODER)        += dpcm.o
OBJS-$(CONFIG_XAN_WC3_DECODER)         += xan.o
OBJS-$(CONFIG_XAN_WC4_DECODER)         += xxan.o
OBJS-$(CONFIG_XBIN_DECODER)            += bintext.o cga_data.o
OBJS-$(CONFIG_XBM_DECODER)             += xbmdec.o
OBJS-$(CONFIG_XBM_ENCODER)             += xbmenc.o
OBJS-$(CONFIG_XFACE_DECODER)           += xfacedec.o xface.o
OBJS-$(CONFIG_XFACE_ENCODER)           += xfaceenc.o xface.o
OBJS-$(CONFIG_XL_DECODER)              += xl.o
OBJS-$(CONFIG_XSUB_DECODER)            += xsubdec.o
OBJS-$(CONFIG_XSUB_ENCODER)            += xsubenc.o
OBJS-$(CONFIG_XWD_DECODER)             += xwddec.o
OBJS-$(CONFIG_XWD_ENCODER)             += xwdenc.o
OBJS-$(CONFIG_Y41P_DECODER)            += y41pdec.o
OBJS-$(CONFIG_Y41P_ENCODER)            += y41penc.o
OBJS-$(CONFIG_YOP_DECODER)             += yop.o
OBJS-$(CONFIG_YUV4_DECODER)            += yuv4dec.o
OBJS-$(CONFIG_YUV4_ENCODER)            += yuv4enc.o
OBJS-$(CONFIG_ZEROCODEC_DECODER)       += zerocodec.o
OBJS-$(CONFIG_ZLIB_DECODER)            += lcldec.o
OBJS-$(CONFIG_ZLIB_ENCODER)            += lclenc.o
OBJS-$(CONFIG_ZMBV_DECODER)            += zmbv.o
OBJS-$(CONFIG_ZMBV_ENCODER)            += zmbvenc.o

# (AD)PCM decoders/encoders
OBJS-$(CONFIG_PCM_ALAW_DECODER)           += pcm.o
OBJS-$(CONFIG_PCM_ALAW_ENCODER)           += pcm.o
OBJS-$(CONFIG_PCM_BLURAY_DECODER)         += pcm-bluray.o
OBJS-$(CONFIG_PCM_DVD_DECODER)            += pcm-dvd.o
OBJS-$(CONFIG_PCM_F32BE_DECODER)          += pcm.o
OBJS-$(CONFIG_PCM_F32BE_ENCODER)          += pcm.o
OBJS-$(CONFIG_PCM_F32LE_DECODER)          += pcm.o
OBJS-$(CONFIG_PCM_F32LE_ENCODER)          += pcm.o
OBJS-$(CONFIG_PCM_F64BE_DECODER)          += pcm.o
OBJS-$(CONFIG_PCM_F64BE_ENCODER)          += pcm.o
OBJS-$(CONFIG_PCM_F64LE_DECODER)          += pcm.o
OBJS-$(CONFIG_PCM_F64LE_ENCODER)          += pcm.o
OBJS-$(CONFIG_PCM_LXF_DECODER)            += pcm.o
OBJS-$(CONFIG_PCM_MULAW_DECODER)          += pcm.o
OBJS-$(CONFIG_PCM_MULAW_ENCODER)          += pcm.o
OBJS-$(CONFIG_PCM_S8_DECODER)             += pcm.o
OBJS-$(CONFIG_PCM_S8_ENCODER)             += pcm.o
OBJS-$(CONFIG_PCM_S8_PLANAR_DECODER)      += pcm.o
OBJS-$(CONFIG_PCM_S8_PLANAR_ENCODER)      += pcm.o
OBJS-$(CONFIG_PCM_S16BE_DECODER)          += pcm.o
OBJS-$(CONFIG_PCM_S16BE_ENCODER)          += pcm.o
OBJS-$(CONFIG_PCM_S16BE_PLANAR_DECODER)   += pcm.o
OBJS-$(CONFIG_PCM_S16BE_PLANAR_ENCODER)   += pcm.o
OBJS-$(CONFIG_PCM_S16LE_DECODER)          += pcm.o
OBJS-$(CONFIG_PCM_S16LE_ENCODER)          += pcm.o
OBJS-$(CONFIG_PCM_S16LE_PLANAR_DECODER)   += pcm.o
OBJS-$(CONFIG_PCM_S16LE_PLANAR_ENCODER)   += pcm.o
OBJS-$(CONFIG_PCM_S24BE_DECODER)          += pcm.o
OBJS-$(CONFIG_PCM_S24BE_ENCODER)          += pcm.o
OBJS-$(CONFIG_PCM_S24DAUD_DECODER)        += pcm.o
OBJS-$(CONFIG_PCM_S24DAUD_ENCODER)        += pcm.o
OBJS-$(CONFIG_PCM_S24LE_DECODER)          += pcm.o
OBJS-$(CONFIG_PCM_S24LE_ENCODER)          += pcm.o
OBJS-$(CONFIG_PCM_S24LE_PLANAR_DECODER)   += pcm.o
OBJS-$(CONFIG_PCM_S24LE_PLANAR_ENCODER)   += pcm.o
OBJS-$(CONFIG_PCM_S32BE_DECODER)          += pcm.o
OBJS-$(CONFIG_PCM_S32BE_ENCODER)          += pcm.o
OBJS-$(CONFIG_PCM_S32LE_DECODER)          += pcm.o
OBJS-$(CONFIG_PCM_S32LE_ENCODER)          += pcm.o
OBJS-$(CONFIG_PCM_S32LE_PLANAR_DECODER)   += pcm.o
OBJS-$(CONFIG_PCM_S32LE_PLANAR_ENCODER)   += pcm.o
OBJS-$(CONFIG_PCM_U8_DECODER)             += pcm.o
OBJS-$(CONFIG_PCM_U8_ENCODER)             += pcm.o
OBJS-$(CONFIG_PCM_U16BE_DECODER)          += pcm.o
OBJS-$(CONFIG_PCM_U16BE_ENCODER)          += pcm.o
OBJS-$(CONFIG_PCM_U16LE_DECODER)          += pcm.o
OBJS-$(CONFIG_PCM_U16LE_ENCODER)          += pcm.o
OBJS-$(CONFIG_PCM_U24BE_DECODER)          += pcm.o
OBJS-$(CONFIG_PCM_U24BE_ENCODER)          += pcm.o
OBJS-$(CONFIG_PCM_U24LE_DECODER)          += pcm.o
OBJS-$(CONFIG_PCM_U24LE_ENCODER)          += pcm.o
OBJS-$(CONFIG_PCM_U32BE_DECODER)          += pcm.o
OBJS-$(CONFIG_PCM_U32BE_ENCODER)          += pcm.o
OBJS-$(CONFIG_PCM_U32LE_DECODER)          += pcm.o
OBJS-$(CONFIG_PCM_U32LE_ENCODER)          += pcm.o
OBJS-$(CONFIG_PCM_ZORK_DECODER)           += pcm.o

OBJS-$(CONFIG_ADPCM_4XM_DECODER)          += adpcm.o adpcm_data.o
OBJS-$(CONFIG_ADPCM_ADX_DECODER)          += adxdec.o adx.o
OBJS-$(CONFIG_ADPCM_ADX_ENCODER)          += adxenc.o adx.o
OBJS-$(CONFIG_ADPCM_AFC_DECODER)          += adpcm.o adpcm_data.o
OBJS-$(CONFIG_ADPCM_CT_DECODER)           += adpcm.o adpcm_data.o
OBJS-$(CONFIG_ADPCM_DTK_DECODER)          += adpcm.o adpcm_data.o
OBJS-$(CONFIG_ADPCM_EA_DECODER)           += adpcm.o adpcm_data.o
OBJS-$(CONFIG_ADPCM_EA_MAXIS_XA_DECODER)  += adpcm.o adpcm_data.o
OBJS-$(CONFIG_ADPCM_EA_R1_DECODER)        += adpcm.o adpcm_data.o
OBJS-$(CONFIG_ADPCM_EA_R2_DECODER)        += adpcm.o adpcm_data.o
OBJS-$(CONFIG_ADPCM_EA_R3_DECODER)        += adpcm.o adpcm_data.o
OBJS-$(CONFIG_ADPCM_EA_XAS_DECODER)       += adpcm.o adpcm_data.o
OBJS-$(CONFIG_ADPCM_G722_DECODER)         += g722.o g722dec.o
OBJS-$(CONFIG_ADPCM_G722_ENCODER)         += g722.o g722enc.o
OBJS-$(CONFIG_ADPCM_G726_DECODER)         += g726.o
OBJS-$(CONFIG_ADPCM_G726_ENCODER)         += g726.o
OBJS-$(CONFIG_ADPCM_G726LE_DECODER)       += g726.o
OBJS-$(CONFIG_ADPCM_IMA_AMV_DECODER)      += adpcm.o adpcm_data.o
OBJS-$(CONFIG_ADPCM_IMA_APC_DECODER)      += adpcm.o adpcm_data.o
OBJS-$(CONFIG_ADPCM_IMA_DK3_DECODER)      += adpcm.o adpcm_data.o
OBJS-$(CONFIG_ADPCM_IMA_DK4_DECODER)      += adpcm.o adpcm_data.o
OBJS-$(CONFIG_ADPCM_IMA_EA_EACS_DECODER)  += adpcm.o adpcm_data.o
OBJS-$(CONFIG_ADPCM_IMA_EA_SEAD_DECODER)  += adpcm.o adpcm_data.o
OBJS-$(CONFIG_ADPCM_IMA_ISS_DECODER)      += adpcm.o adpcm_data.o
OBJS-$(CONFIG_ADPCM_IMA_OKI_DECODER)      += adpcm.o adpcm_data.o
OBJS-$(CONFIG_ADPCM_IMA_QT_DECODER)       += adpcm.o adpcm_data.o
OBJS-$(CONFIG_ADPCM_IMA_QT_ENCODER)       += adpcmenc.o adpcm_data.o
OBJS-$(CONFIG_ADPCM_IMA_RAD_DECODER)      += adpcm.o adpcm_data.o
OBJS-$(CONFIG_ADPCM_IMA_SMJPEG_DECODER)   += adpcm.o adpcm_data.o
OBJS-$(CONFIG_ADPCM_IMA_WAV_DECODER)      += adpcm.o adpcm_data.o
OBJS-$(CONFIG_ADPCM_IMA_WAV_ENCODER)      += adpcmenc.o adpcm_data.o
OBJS-$(CONFIG_ADPCM_IMA_WS_DECODER)       += adpcm.o adpcm_data.o
OBJS-$(CONFIG_ADPCM_MS_DECODER)           += adpcm.o adpcm_data.o
OBJS-$(CONFIG_ADPCM_MS_ENCODER)           += adpcmenc.o adpcm_data.o
OBJS-$(CONFIG_ADPCM_SBPRO_2_DECODER)      += adpcm.o adpcm_data.o
OBJS-$(CONFIG_ADPCM_SBPRO_3_DECODER)      += adpcm.o adpcm_data.o
OBJS-$(CONFIG_ADPCM_SBPRO_4_DECODER)      += adpcm.o adpcm_data.o
OBJS-$(CONFIG_ADPCM_SWF_DECODER)          += adpcm.o adpcm_data.o
OBJS-$(CONFIG_ADPCM_SWF_ENCODER)          += adpcmenc.o adpcm_data.o
OBJS-$(CONFIG_ADPCM_THP_DECODER)          += adpcm.o adpcm_data.o
OBJS-$(CONFIG_ADPCM_XA_DECODER)           += adpcm.o adpcm_data.o
OBJS-$(CONFIG_ADPCM_YAMAHA_DECODER)       += adpcm.o adpcm_data.o
OBJS-$(CONFIG_ADPCM_YAMAHA_ENCODER)       += adpcmenc.o adpcm_data.o
OBJS-$(CONFIG_VIMA_DECODER)               += vima.o adpcm_data.o

# hardware accelerators
OBJS-$(CONFIG_H263_VAAPI_HWACCEL)         += vaapi_mpeg4.o vaapi_mpeg.o
OBJS-$(CONFIG_H263_VDPAU_HWACCEL)         += vdpau_mpeg4.o
OBJS-$(CONFIG_H264_DXVA2_HWACCEL)         += dxva2_h264.o
OBJS-$(CONFIG_H264_VAAPI_HWACCEL)         += vaapi_h264.o
OBJS-$(CONFIG_H264_VDA_HWACCEL)           += vda_h264.o
OBJS-$(CONFIG_H264_VDPAU_HWACCEL)         += vdpau_h264.o
OBJS-$(CONFIG_MPEG1_VDPAU_HWACCEL)        += vdpau_mpeg12.o
OBJS-$(CONFIG_MPEG1_XVMC_HWACCEL)         += mpegvideo_xvmc.o
OBJS-$(CONFIG_MPEG2_DXVA2_HWACCEL)        += dxva2_mpeg2.o
OBJS-$(CONFIG_MPEG2_VAAPI_HWACCEL)        += vaapi_mpeg2.o vaapi_mpeg.o
OBJS-$(CONFIG_MPEG2_VDPAU_HWACCEL)        += vdpau_mpeg12.o
OBJS-$(CONFIG_MPEG2_XVMC_HWACCEL)         += mpegvideo_xvmc.o
OBJS-$(CONFIG_MPEG4_VAAPI_HWACCEL)        += vaapi_mpeg4.o vaapi_mpeg.o
OBJS-$(CONFIG_MPEG4_VDPAU_HWACCEL)        += vdpau_mpeg4.o
OBJS-$(CONFIG_VC1_DXVA2_HWACCEL)          += dxva2_vc1.o
OBJS-$(CONFIG_VC1_VAAPI_HWACCEL)          += vaapi_vc1.o vaapi_mpeg.o
OBJS-$(CONFIG_VC1_VDPAU_HWACCEL)          += vdpau_vc1.o

# libavformat dependencies
OBJS-$(CONFIG_ADTS_MUXER)              += mpeg4audio.o
OBJS-$(CONFIG_ADX_DEMUXER)             += adx.o
OBJS-$(CONFIG_CAF_DEMUXER)             += mpeg4audio.o mpegaudiodata.o  \
                                          ac3tab.o
OBJS-$(CONFIG_DV_DEMUXER)              += dv_profile.o
OBJS-$(CONFIG_DV_MUXER)                += dv_profile.o
OBJS-$(CONFIG_FLAC_DEMUXER)            += flac.o flacdata.o vorbis_data.o \
                                          vorbis_parser.o xiph.o
OBJS-$(CONFIG_FLAC_MUXER)              += flac.o flacdata.o vorbis_data.o
OBJS-$(CONFIG_FLV_DEMUXER)             += mpeg4audio.o
OBJS-$(CONFIG_GXF_DEMUXER)             += mpeg12data.o
OBJS-$(CONFIG_IFF_DEMUXER)             += iff.o
OBJS-$(CONFIG_ISMV_MUXER)              += mpeg4audio.o mpegaudiodata.o
OBJS-$(CONFIG_LATM_MUXER)              += mpeg4audio.o
OBJS-$(CONFIG_MATROSKA_AUDIO_MUXER)    += xiph.o mpeg4audio.o vorbis_data.o \
                                          flac.o flacdata.o
OBJS-$(CONFIG_MATROSKA_DEMUXER)        += mpeg4audio.o mpegaudiodata.o
OBJS-$(CONFIG_MATROSKA_MUXER)          += mpeg4audio.o mpegaudiodata.o  \
                                          flac.o flacdata.o vorbis_data.o xiph.o
OBJS-$(CONFIG_MP2_MUXER)               += mpegaudiodata.o mpegaudiodecheader.o
OBJS-$(CONFIG_MP3_MUXER)               += mpegaudiodata.o mpegaudiodecheader.o
OBJS-$(CONFIG_MOV_DEMUXER)             += mpeg4audio.o mpegaudiodata.o ac3tab.o
OBJS-$(CONFIG_MOV_MUXER)               += mpeg4audio.o mpegaudiodata.o
OBJS-$(CONFIG_MPEGTS_MUXER)            += mpeg4audio.o
OBJS-$(CONFIG_MPEGTS_DEMUXER)          += mpeg4audio.o mpegaudiodata.o
OBJS-$(CONFIG_MXF_MUXER)               += dnxhddata.o
OBJS-$(CONFIG_NUT_MUXER)               += mpegaudiodata.o
OBJS-$(CONFIG_OGG_DEMUXER)             += xiph.o flac.o flacdata.o     \
                                          mpeg12data.o vorbis_parser.o \
                                          dirac.o vorbis_data.o
OBJS-$(CONFIG_OGG_MUXER)               += xiph.o flac.o flacdata.o \
                                          vorbis_data.o
OBJS-$(CONFIG_RTP_MUXER)               += mpeg4audio.o xiph.o
OBJS-$(CONFIG_RTPDEC)                  += mjpeg.o
OBJS-$(CONFIG_SPDIF_DEMUXER)           += aacadtsdec.o mpeg4audio.o
OBJS-$(CONFIG_SPDIF_MUXER)             += dca.o
OBJS-$(CONFIG_TAK_DEMUXER)             += tak.o
OBJS-$(CONFIG_WEBM_MUXER)              += mpeg4audio.o mpegaudiodata.o  \
                                          xiph.o flac.o flacdata.o \
                                          vorbis_data.o
OBJS-$(CONFIG_WTV_DEMUXER)             += mpeg4audio.o mpegaudiodata.o

# libavfilter dependencies
OBJS-$(CONFIG_ELBG_FILTER)             += elbg.o

# external codec libraries
OBJS-$(CONFIG_LIBAACPLUS_ENCODER)         += libaacplus.o
OBJS-$(CONFIG_LIBCELT_DECODER)            += libcelt_dec.o
OBJS-$(CONFIG_LIBFAAC_ENCODER)            += libfaac.o
OBJS-$(CONFIG_LIBFDK_AAC_DECODER)         += libfdk-aacdec.o
OBJS-$(CONFIG_LIBFDK_AAC_ENCODER)         += libfdk-aacenc.o
OBJS-$(CONFIG_LIBGSM_DECODER)             += libgsm.o
OBJS-$(CONFIG_LIBGSM_ENCODER)             += libgsm.o
OBJS-$(CONFIG_LIBGSM_MS_DECODER)          += libgsm.o
OBJS-$(CONFIG_LIBGSM_MS_ENCODER)          += libgsm.o
OBJS-$(CONFIG_LIBILBC_DECODER)            += libilbc.o
OBJS-$(CONFIG_LIBILBC_ENCODER)            += libilbc.o
OBJS-$(CONFIG_LIBMP3LAME_ENCODER)         += libmp3lame.o mpegaudiodecheader.o
OBJS-$(CONFIG_LIBOPENCORE_AMRNB_DECODER)  += libopencore-amr.o
OBJS-$(CONFIG_LIBOPENCORE_AMRNB_ENCODER)  += libopencore-amr.o
OBJS-$(CONFIG_LIBOPENCORE_AMRWB_DECODER)  += libopencore-amr.o
OBJS-$(CONFIG_LIBOPENJPEG_DECODER)        += libopenjpegdec.o
OBJS-$(CONFIG_LIBOPENJPEG_ENCODER)        += libopenjpegenc.o
OBJS-$(CONFIG_LIBOPUS_DECODER)            += libopusdec.o libopus.o     \
                                             vorbis_data.o
OBJS-$(CONFIG_LIBOPUS_ENCODER)            += libopusenc.o libopus.o     \
                                             vorbis_data.o
OBJS-$(CONFIG_LIBSCHROEDINGER_DECODER)    += libschroedingerdec.o \
                                             libschroedinger.o
OBJS-$(CONFIG_LIBSCHROEDINGER_ENCODER)    += libschroedingerenc.o \
                                             libschroedinger.o
OBJS-$(CONFIG_LIBSHINE_ENCODER)           += libshine.o
OBJS-$(CONFIG_LIBSPEEX_DECODER)           += libspeexdec.o
OBJS-$(CONFIG_LIBSPEEX_ENCODER)           += libspeexenc.o
OBJS-$(CONFIG_LIBSTAGEFRIGHT_H264_DECODER)+= libstagefright.o
OBJS-$(CONFIG_LIBTHEORA_ENCODER)          += libtheoraenc.o
OBJS-$(CONFIG_LIBTWOLAME_ENCODER)         += libtwolame.o
OBJS-$(CONFIG_LIBUTVIDEO_DECODER)         += libutvideodec.o
OBJS-$(CONFIG_LIBUTVIDEO_ENCODER)         += libutvideoenc.o
OBJS-$(CONFIG_LIBVO_AACENC_ENCODER)       += libvo-aacenc.o mpeg4audio.o
OBJS-$(CONFIG_LIBVO_AMRWBENC_ENCODER)     += libvo-amrwbenc.o
OBJS-$(CONFIG_LIBVORBIS_DECODER)          += libvorbisdec.o
OBJS-$(CONFIG_LIBVORBIS_ENCODER)          += libvorbisenc.o \
                                             vorbis_data.o vorbis_parser.o xiph.o
OBJS-$(CONFIG_LIBVPX_VP8_DECODER)         += libvpxdec.o
OBJS-$(CONFIG_LIBVPX_VP8_ENCODER)         += libvpxenc.o
OBJS-$(CONFIG_LIBVPX_VP9_DECODER)         += libvpxdec.o libvpx.o
OBJS-$(CONFIG_LIBVPX_VP9_ENCODER)         += libvpxenc.o libvpx.o
OBJS-$(CONFIG_LIBWAVPACK_ENCODER)         += libwavpackenc.o
OBJS-$(CONFIG_LIBWEBP_ENCODER)            += libwebpenc.o
OBJS-$(CONFIG_LIBX264_ENCODER)            += libx264.o
OBJS-$(CONFIG_LIBX265_ENCODER)            += libx265.o
OBJS-$(CONFIG_LIBXAVS_ENCODER)            += libxavs.o
OBJS-$(CONFIG_LIBXVID_ENCODER)            += libxvid.o
OBJS-$(CONFIG_LIBZVBI_TELETEXT_DECODER)   += libzvbi-teletextdec.o

# parsers
OBJS-$(CONFIG_AAC_PARSER)              += aac_parser.o aac_ac3_parser.o \
                                          aacadtsdec.o mpeg4audio.o
OBJS-$(CONFIG_AAC_LATM_PARSER)         += latm_parser.o
OBJS-$(CONFIG_AC3_PARSER)              += ac3_parser.o ac3tab.o \
                                          aac_ac3_parser.o
OBJS-$(CONFIG_ADX_PARSER)              += adx_parser.o adx.o
OBJS-$(CONFIG_BMP_PARSER)              += bmp_parser.o
OBJS-$(CONFIG_CAVSVIDEO_PARSER)        += cavs_parser.o
OBJS-$(CONFIG_COOK_PARSER)             += cook_parser.o
OBJS-$(CONFIG_DCA_PARSER)              += dca_parser.o dca.o
OBJS-$(CONFIG_DIRAC_PARSER)            += dirac_parser.o
OBJS-$(CONFIG_DNXHD_PARSER)            += dnxhd_parser.o
OBJS-$(CONFIG_DPX_PARSER)              += dpx_parser.o
OBJS-$(CONFIG_DVBSUB_PARSER)           += dvbsub_parser.o
OBJS-$(CONFIG_DVD_NAV_PARSER)          += dvd_nav_parser.o
OBJS-$(CONFIG_DVDSUB_PARSER)           += dvdsub_parser.o
OBJS-$(CONFIG_FLAC_PARSER)             += flac_parser.o flacdata.o flac.o \
                                          vorbis_data.o
OBJS-$(CONFIG_GSM_PARSER)              += gsm_parser.o
OBJS-$(CONFIG_H261_PARSER)             += h261_parser.o
OBJS-$(CONFIG_H263_PARSER)             += h263_parser.o
OBJS-$(CONFIG_H264_PARSER)             += h264_parser.o h264.o            \
                                          cabac.o                         \
                                          h264_refs.o h264_sei.o h264_direct.o \
                                          h264_loopfilter.o h264_cabac.o \
                                          h264_cavlc.o h264_ps.o
OBJS-$(CONFIG_HEVC_PARSER)             += hevc_parser.o
OBJS-$(CONFIG_MJPEG_PARSER)            += mjpeg_parser.o
OBJS-$(CONFIG_MLP_PARSER)              += mlp_parser.o mlp.o
OBJS-$(CONFIG_MPEG4VIDEO_PARSER)       += mpeg4video_parser.o h263.o \
                                          mpeg4videodec.o mpeg4video.o \
                                          ituh263dec.o h263dec.o
OBJS-$(CONFIG_PNG_PARSER)              += png_parser.o
OBJS-$(CONFIG_MPEGAUDIO_PARSER)        += mpegaudio_parser.o \
                                          mpegaudiodecheader.o mpegaudiodata.o
OBJS-$(CONFIG_MPEGVIDEO_PARSER)        += mpegvideo_parser.o    \
                                          mpeg12.o mpeg12data.o
OBJS-$(CONFIG_PNG_PARSER)              += png_parser.o
OBJS-$(CONFIG_PNM_PARSER)              += pnm_parser.o pnm.o
OBJS-$(CONFIG_RV30_PARSER)             += rv34_parser.o
OBJS-$(CONFIG_RV40_PARSER)             += rv34_parser.o
OBJS-$(CONFIG_TAK_PARSER)              += tak_parser.o tak.o
OBJS-$(CONFIG_VC1_PARSER)              += vc1_parser.o vc1.o vc1data.o \
                                          msmpeg4.o msmpeg4data.o mpeg4video.o \
                                          h263.o
OBJS-$(CONFIG_VORBIS_PARSER)           += vorbis_parser.o xiph.o
OBJS-$(CONFIG_VP3_PARSER)              += vp3_parser.o
OBJS-$(CONFIG_VP8_PARSER)              += vp8_parser.o
OBJS-$(CONFIG_VP9_PARSER)              += vp9_parser.o

# bitstream filters
OBJS-$(CONFIG_AAC_ADTSTOASC_BSF)          += aac_adtstoasc_bsf.o aacadtsdec.o \
                                             mpeg4audio.o
OBJS-$(CONFIG_CHOMP_BSF)                  += chomp_bsf.o
OBJS-$(CONFIG_DUMP_EXTRADATA_BSF)         += dump_extradata_bsf.o
OBJS-$(CONFIG_H264_MP4TOANNEXB_BSF)       += h264_mp4toannexb_bsf.o
OBJS-$(CONFIG_IMX_DUMP_HEADER_BSF)        += imx_dump_header_bsf.o
OBJS-$(CONFIG_MJPEG2JPEG_BSF)             += mjpeg2jpeg_bsf.o mjpeg.o
OBJS-$(CONFIG_MJPEGA_DUMP_HEADER_BSF)     += mjpega_dump_header_bsf.o
OBJS-$(CONFIG_MOV2TEXTSUB_BSF)            += movsub_bsf.o
OBJS-$(CONFIG_MP3_HEADER_DECOMPRESS_BSF)  += mp3_header_decompress_bsf.o \
                                             mpegaudiodata.o
OBJS-$(CONFIG_NOISE_BSF)                  += noise_bsf.o
OBJS-$(CONFIG_REMOVE_EXTRADATA_BSF)       += remove_extradata_bsf.o
OBJS-$(CONFIG_TEXT2MOVSUB_BSF)            += movsub_bsf.o

# thread libraries
OBJS-$(HAVE_LIBC_MSVCRT)               += file_open.o
OBJS-$(HAVE_THREADS)                   += pthread.o pthread_slice.o pthread_frame.o

OBJS-$(CONFIG_FRAME_THREAD_ENCODER)    += frame_thread_encoder.o

# Windows resource file
SLIBOBJS-$(HAVE_GNU_WINDRES)           += avcodecres.o

SKIPHEADERS                            += %_tablegen.h                  \
                                          %_tables.h                    \
                                          aac_tablegen_decl.h           \
                                          fft-internal.h                \
                                          old_codec_ids.h               \
                                          tableprint.h                  \
                                          $(ARCH)/vp56_arith.h          \

SKIPHEADERS-$(CONFIG_DXVA2)            += dxva2.h dxva2_internal.h
SKIPHEADERS-$(CONFIG_LIBSCHROEDINGER)  += libschroedinger.h
SKIPHEADERS-$(CONFIG_LIBUTVIDEO)       += libutvideo.h
SKIPHEADERS-$(CONFIG_XVMC)             += xvmc.h
SKIPHEADERS-$(CONFIG_VAAPI)            += vaapi_internal.h
SKIPHEADERS-$(CONFIG_VDA)              += vda.h
SKIPHEADERS-$(CONFIG_VDPAU)            += vdpau.h vdpau_internal.h

TESTPROGS = cabac                                                       \
            fft                                                         \
            fft-fixed                                                   \
            fft-fixed32                                                 \
            golomb                                                      \
            iirfilter                                                   \
            imgconvert                                                  \
            rangecoder                                                  \
            snowenc                                                     \

TESTPROGS-$(CONFIG_DCT) += dct
TESTPROGS-$(HAVE_MMX) += motion
TESTOBJS = dctref.o

TOOLS = fourcc2pixfmt

HOSTPROGS = aac_tablegen                                                \
            aacps_tablegen                                              \
            cbrt_tablegen                                               \
            cos_tablegen                                                \
            dv_tablegen                                                 \
            motionpixels_tablegen                                       \
            mpegaudio_tablegen                                          \
            pcm_tablegen                                                \
            qdm2_tablegen                                               \
            sinewin_tablegen                                            \

CLEANFILES = *_tables.c *_tables.h *_tablegen$(HOSTEXESUF)

$(SUBDIR)dct-test$(EXESUF): $(SUBDIR)dctref.o $(SUBDIR)aandcttab.o
$(SUBDIR)dv_tablegen$(HOSTEXESUF): $(SUBDIR)dvdata_host.o

TRIG_TABLES  = cos cos_fixed sin
TRIG_TABLES := $(TRIG_TABLES:%=$(SUBDIR)%_tables.c)

$(TRIG_TABLES): $(SUBDIR)%_tables.c: $(SUBDIR)cos_tablegen$(HOSTEXESUF)
	$(M)./$< $* > $@

ifdef CONFIG_SMALL
$(SUBDIR)%_tablegen$(HOSTEXESUF): HOSTCFLAGS += -DCONFIG_SMALL=1
else
$(SUBDIR)%_tablegen$(HOSTEXESUF): HOSTCFLAGS += -DCONFIG_SMALL=0
endif

GEN_HEADERS = cbrt_tables.h aacps_tables.h aac_tables.h dv_tables.h     \
              sinewin_tables.h mpegaudio_tables.h motionpixels_tables.h \
              pcm_tables.h qdm2_tables.h
GEN_HEADERS := $(addprefix $(SUBDIR), $(GEN_HEADERS))

$(GEN_HEADERS): $(SUBDIR)%_tables.h: $(SUBDIR)%_tablegen$(HOSTEXESUF)
	$(M)./$< > $@

ifdef CONFIG_HARDCODED_TABLES
$(SUBDIR)aacdec.o: $(SUBDIR)cbrt_tables.h
$(SUBDIR)aacps.o: $(SUBDIR)aacps_tables.h
$(SUBDIR)aactab.o: $(SUBDIR)aac_tables.h
$(SUBDIR)dvenc.o: $(SUBDIR)dv_tables.h
$(SUBDIR)sinewin.o: $(SUBDIR)sinewin_tables.h
$(SUBDIR)mpegaudiodec_fixed.o: $(SUBDIR)mpegaudio_tables.h
$(SUBDIR)mpegaudiodec_float.o: $(SUBDIR)mpegaudio_tables.h
$(SUBDIR)motionpixels.o: $(SUBDIR)motionpixels_tables.h
$(SUBDIR)pcm.o: $(SUBDIR)pcm_tables.h
$(SUBDIR)qdm2.o: $(SUBDIR)qdm2_tables.h
endif<|MERGE_RESOLUTION|>--- conflicted
+++ resolved
@@ -346,16 +346,11 @@
 OBJS-$(CONFIG_PNG_ENCODER)             += png.o pngenc.o
 OBJS-$(CONFIG_PPM_DECODER)             += pnmdec.o pnm.o
 OBJS-$(CONFIG_PPM_ENCODER)             += pnmenc.o
-<<<<<<< HEAD
 OBJS-$(CONFIG_PRORES_DECODER)          += proresdec2.o proresdsp.o proresdata.o
 OBJS-$(CONFIG_PRORES_LGPL_DECODER)     += proresdec_lgpl.o proresdsp.o proresdata.o
 OBJS-$(CONFIG_PRORES_ENCODER)          += proresenc_anatoliy.o
 OBJS-$(CONFIG_PRORES_AW_ENCODER)       += proresenc_anatoliy.o
-OBJS-$(CONFIG_PRORES_KS_ENCODER)       += proresenc_kostya.o proresdata.o proresdsp.o
-=======
-OBJS-$(CONFIG_PRORES_DECODER)          += proresdec.o proresdata.o proresdsp.o
-OBJS-$(CONFIG_PRORES_ENCODER)          += proresenc.o proresdata.o
->>>>>>> 92e598a5
+OBJS-$(CONFIG_PRORES_KS_ENCODER)       += proresenc_kostya.o proresdata.o
 OBJS-$(CONFIG_PTX_DECODER)             += ptx.o
 OBJS-$(CONFIG_QCELP_DECODER)           += qcelpdec.o                     \
                                           celp_filters.o acelp_vectors.o \
