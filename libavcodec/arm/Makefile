--- conflicted
+++ resolved
@@ -20,11 +20,8 @@
                                           arm/simple_idct_arm.o
 OBJS-$(CONFIG_FLACDSP)                 += arm/flacdsp_init_arm.o        \
                                           arm/flacdsp_arm.o
-<<<<<<< HEAD
+OBJS-$(CONFIG_G722DSP)                 += arm/g722dsp_init_arm.o
 OBJS-$(CONFIG_LLAUDDSP)                += arm/lossless_audiodsp_init_arm.o
-=======
-OBJS-$(CONFIG_G722DSP)                 += arm/g722dsp_init_arm.o
->>>>>>> f5ee2300
 OBJS-$(CONFIG_ME_CMP)                  += arm/me_cmp_init_arm.o
 OBJS-$(CONFIG_MPEGAUDIODSP)            += arm/mpegaudiodsp_init_arm.o
 OBJS-$(CONFIG_MPEGVIDEO)               += arm/mpegvideo_arm.o
@@ -39,15 +36,8 @@
 # decoders/encoders
 OBJS-$(CONFIG_AAC_DECODER)             += arm/aacpsdsp_init_arm.o       \
                                           arm/sbrdsp_init_arm.o
-<<<<<<< HEAD
-OBJS-$(CONFIG_ADPCM_G722_DECODER)      += arm/g722dsp_init_arm.o
-OBJS-$(CONFIG_ADPCM_G722_ENCODER)      += arm/g722dsp_init_arm.o
 OBJS-$(CONFIG_DCA_DECODER)             += arm/dcadsp_init_arm.o
 OBJS-$(CONFIG_HEVC_DECODER)            += arm/hevcdsp_init_arm.o
-=======
-OBJS-$(CONFIG_APE_DECODER)             += arm/apedsp_init_arm.o
-OBJS-$(CONFIG_DCA_DECODER)             += arm/dcadsp_init_arm.o
->>>>>>> f5ee2300
 OBJS-$(CONFIG_MLP_DECODER)             += arm/mlpdsp_init_arm.o
 OBJS-$(CONFIG_RV40_DECODER)            += arm/rv40dsp_init_arm.o
 OBJS-$(CONFIG_VC1_DECODER)             += arm/vc1dsp_init_arm.o
@@ -136,9 +126,6 @@
 # decoders/encoders
 NEON-OBJS-$(CONFIG_AAC_DECODER)        += arm/aacpsdsp_neon.o           \
                                           arm/sbrdsp_neon.o
-<<<<<<< HEAD
-NEON-OBJS-$(CONFIG_ADPCM_G722_DECODER) += arm/g722dsp_neon.o
-NEON-OBJS-$(CONFIG_ADPCM_G722_ENCODER) += arm/g722dsp_neon.o
 NEON-OBJS-$(CONFIG_LLAUDDSP)           += arm/lossless_audiodsp_neon.o
 NEON-OBJS-$(CONFIG_DCA_DECODER)        += arm/dcadsp_neon.o             \
                                           arm/synth_filter_neon.o
@@ -146,11 +133,6 @@
                                           arm/hevcdsp_deblock_neon.o    \
                                           arm/hevcdsp_idct_neon.o       \
                                           arm/hevcdsp_qpel_neon.o
-=======
-NEON-OBJS-$(CONFIG_APE_DECODER)        += arm/apedsp_neon.o
-NEON-OBJS-$(CONFIG_DCA_DECODER)        += arm/dcadsp_neon.o             \
-                                          arm/synth_filter_neon.o
->>>>>>> f5ee2300
 NEON-OBJS-$(CONFIG_RV30_DECODER)       += arm/rv34dsp_neon.o
 NEON-OBJS-$(CONFIG_RV40_DECODER)       += arm/rv34dsp_neon.o            \
                                           arm/rv40dsp_neon.o
