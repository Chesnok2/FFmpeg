/*
 * Electronic Arts TQI Video Decoder
 * Copyright (c) 2007-2009 Peter Ross <pross@xvid.org>
 *
 * This file is part of FFmpeg.
 *
 * FFmpeg is free software; you can redistribute it and/or
 * modify it under the terms of the GNU Lesser General Public
 * License as published by the Free Software Foundation; either
 * version 2.1 of the License, or (at your option) any later version.
 *
 * FFmpeg is distributed in the hope that it will be useful,
 * but WITHOUT ANY WARRANTY; without even the implied warranty of
 * MERCHANTABILITY or FITNESS FOR A PARTICULAR PURPOSE.  See the GNU
 * Lesser General Public License for more details.
 *
 * You should have received a copy of the GNU Lesser General Public
 * License along with FFmpeg; if not, write to the Free Software
 * Foundation, Inc., 51 Franklin St, Fifth Floor, Boston, MA  02110-1301  USA
 */

/**
 * @file
 * Electronic Arts TQI Video Decoder
 * @author Peter Ross <pross@xvid.org>
 * @see http://wiki.multimedia.cx/index.php?title=Electronic_Arts_TQI
 */

#include "avcodec.h"
#include "get_bits.h"
#include "dsputil.h"
#include "aandcttab.h"
#include "mpeg12.h"
#include "mpegvideo.h"

typedef struct TqiContext {
    MpegEncContext s;
    AVFrame frame;
    void *bitstream_buf;
    unsigned int bitstream_buf_size;
    DECLARE_ALIGNED(16, DCTELEM, block)[6][64];
} TqiContext;

static av_cold int tqi_decode_init(AVCodecContext *avctx)
{
    TqiContext *t = avctx->priv_data;
    MpegEncContext *s = &t->s;
    s->avctx = avctx;
    if(avctx->idct_algo==FF_IDCT_AUTO)
        avctx->idct_algo=FF_IDCT_EA;
    ff_dsputil_init(&s->dsp, avctx);
    ff_init_scantable(s->dsp.idct_permutation, &s->intra_scantable, ff_zigzag_direct);
    s->qscale = 1;
    avctx->time_base = (AVRational){1, 15};
    avctx->pix_fmt = PIX_FMT_YUV420P;
    ff_mpeg12_init_vlcs();
    return 0;
}

static int tqi_decode_mb(MpegEncContext *s, DCTELEM (*block)[64])
{
    int n;
    s->dsp.clear_blocks(block[0]);
    for (n=0; n<6; n++)
<<<<<<< HEAD
        if(ff_mpeg1_decode_block_intra(s, block[n], n)<0)
=======
        if (ff_mpeg1_decode_block_intra(s, block[n], n) < 0)
>>>>>>> a4d3f358
            return -1;

    return 0;
}

static inline void tqi_idct_put(TqiContext *t, DCTELEM (*block)[64])
{
    MpegEncContext *s = &t->s;
    int linesize= t->frame.linesize[0];
    uint8_t *dest_y  = t->frame.data[0] + (s->mb_y * 16* linesize            ) + s->mb_x * 16;
    uint8_t *dest_cb = t->frame.data[1] + (s->mb_y * 8 * t->frame.linesize[1]) + s->mb_x * 8;
    uint8_t *dest_cr = t->frame.data[2] + (s->mb_y * 8 * t->frame.linesize[2]) + s->mb_x * 8;

    s->dsp.idct_put(dest_y                 , linesize, block[0]);
    s->dsp.idct_put(dest_y              + 8, linesize, block[1]);
    s->dsp.idct_put(dest_y + 8*linesize    , linesize, block[2]);
    s->dsp.idct_put(dest_y + 8*linesize + 8, linesize, block[3]);
    if(!(s->avctx->flags&CODEC_FLAG_GRAY)) {
        s->dsp.idct_put(dest_cb, t->frame.linesize[1], block[4]);
        s->dsp.idct_put(dest_cr, t->frame.linesize[2], block[5]);
    }
}

static void tqi_calculate_qtable(MpegEncContext *s, int quant)
{
    const int qscale = (215 - 2*quant)*5;
    int i;
    if (s->avctx->idct_algo==FF_IDCT_EA) {
        s->intra_matrix[0] = (ff_inv_aanscales[0]*ff_mpeg1_default_intra_matrix[0])>>11;
        for(i=1; i<64; i++)
            s->intra_matrix[i] = (ff_inv_aanscales[i]*ff_mpeg1_default_intra_matrix[i]*qscale + 32)>>14;
    }else{
        s->intra_matrix[0] = ff_mpeg1_default_intra_matrix[0];
        for(i=1; i<64; i++)
            s->intra_matrix[i] = (ff_mpeg1_default_intra_matrix[i]*qscale + 32)>>3;
    }
}

static int tqi_decode_frame(AVCodecContext *avctx,
                            void *data, int *data_size,
                            AVPacket *avpkt)
{
    const uint8_t *buf = avpkt->data;
    int buf_size = avpkt->size;
    const uint8_t *buf_end = buf+buf_size;
    TqiContext *t = avctx->priv_data;
    MpegEncContext *s = &t->s;

    s->width  = AV_RL16(&buf[0]);
    s->height = AV_RL16(&buf[2]);
    tqi_calculate_qtable(s, buf[4]);
    buf += 8;

    if (t->frame.data[0])
        avctx->release_buffer(avctx, &t->frame);

    if (s->avctx->width!=s->width || s->avctx->height!=s->height)
        avcodec_set_dimensions(s->avctx, s->width, s->height);

    if(avctx->get_buffer(avctx, &t->frame) < 0) {
        av_log(avctx, AV_LOG_ERROR, "get_buffer() failed\n");
        return -1;
    }

    av_fast_padded_malloc(&t->bitstream_buf, &t->bitstream_buf_size,
                          buf_end - buf);
    if (!t->bitstream_buf)
        return AVERROR(ENOMEM);
    s->dsp.bswap_buf(t->bitstream_buf, (const uint32_t*)buf, (buf_end-buf)/4);
    init_get_bits(&s->gb, t->bitstream_buf, 8*(buf_end-buf));

    s->last_dc[0] = s->last_dc[1] = s->last_dc[2] = 0;
    for (s->mb_y=0; s->mb_y<(avctx->height+15)/16; s->mb_y++)
    for (s->mb_x=0; s->mb_x<(avctx->width+15)/16; s->mb_x++)
    {
<<<<<<< HEAD
        if(tqi_decode_mb(s, t->block) < 0)
            goto end;
=======
        if (tqi_decode_mb(s, t->block) < 0)
            break;
>>>>>>> a4d3f358
        tqi_idct_put(t, t->block);
    }
    end:

    *data_size = sizeof(AVFrame);
    *(AVFrame*)data = t->frame;
    return buf_size;
}

static av_cold int tqi_decode_end(AVCodecContext *avctx)
{
    TqiContext *t = avctx->priv_data;
    if(t->frame.data[0])
        avctx->release_buffer(avctx, &t->frame);
    av_free(t->bitstream_buf);
    return 0;
}

AVCodec ff_eatqi_decoder = {
    .name           = "eatqi",
    .type           = AVMEDIA_TYPE_VIDEO,
    .id             = CODEC_ID_TQI,
    .priv_data_size = sizeof(TqiContext),
    .init           = tqi_decode_init,
    .close          = tqi_decode_end,
    .decode         = tqi_decode_frame,
    .capabilities   = CODEC_CAP_DR1,
    .long_name      = NULL_IF_CONFIG_SMALL("Electronic Arts TQI Video"),
};<|MERGE_RESOLUTION|>--- conflicted
+++ resolved
@@ -62,11 +62,7 @@
     int n;
     s->dsp.clear_blocks(block[0]);
     for (n=0; n<6; n++)
-<<<<<<< HEAD
-        if(ff_mpeg1_decode_block_intra(s, block[n], n)<0)
-=======
         if (ff_mpeg1_decode_block_intra(s, block[n], n) < 0)
->>>>>>> a4d3f358
             return -1;
 
     return 0;
@@ -142,13 +138,8 @@
     for (s->mb_y=0; s->mb_y<(avctx->height+15)/16; s->mb_y++)
     for (s->mb_x=0; s->mb_x<(avctx->width+15)/16; s->mb_x++)
     {
-<<<<<<< HEAD
-        if(tqi_decode_mb(s, t->block) < 0)
+        if (tqi_decode_mb(s, t->block) < 0)
             goto end;
-=======
-        if (tqi_decode_mb(s, t->block) < 0)
-            break;
->>>>>>> a4d3f358
         tqi_idct_put(t, t->block);
     }
     end:
