--- conflicted
+++ resolved
@@ -559,10 +559,7 @@
                     mv_predictor[pred_count][1]= prev_y;
                     ref         [pred_count]   = prev_ref;
                     pred_count++;
-<<<<<<< HEAD
-=======
                 skip_last_mv:
->>>>>>> e6c52cee
 
                     s->mv_dir = MV_DIR_FORWARD;
                     s->mb_intra=0;
