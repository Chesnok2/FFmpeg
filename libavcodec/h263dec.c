--- conflicted
+++ resolved
@@ -65,12 +65,8 @@
 
     /* select sub codec */
     switch(avctx->codec->id) {
-<<<<<<< HEAD
-    case CODEC_ID_H263:
-    case CODEC_ID_H263P:
-=======
     case AV_CODEC_ID_H263:
->>>>>>> 36ef5369
+    case AV_CODEC_ID_H263P:
         s->unrestricted_mv= 0;
         avctx->chroma_sample_location = AVCHROMA_LOC_CENTER;
         break;
@@ -116,11 +112,7 @@
     avctx->hwaccel= ff_find_hwaccel(avctx->codec->id, avctx->pix_fmt);
 
     /* for h263, we allocate the images after having read the header */
-<<<<<<< HEAD
-    if (avctx->codec->id != CODEC_ID_H263 && avctx->codec->id != CODEC_ID_H263P && avctx->codec->id != CODEC_ID_MPEG4)
-=======
-    if (avctx->codec->id != AV_CODEC_ID_H263 && avctx->codec->id != AV_CODEC_ID_MPEG4)
->>>>>>> 36ef5369
+    if (avctx->codec->id != AV_CODEC_ID_H263 && avctx->codec->id != AV_CODEC_ID_H263P && avctx->codec->id != AV_CODEC_ID_MPEG4)
         if (ff_MPV_common_init(s) < 0)
             return -1;
 
@@ -382,7 +374,7 @@
             next= ff_mpeg4_find_frame_end(&s->parse_context, buf, buf_size);
         }else if(CONFIG_H263_DECODER && s->codec_id==AV_CODEC_ID_H263){
             next= ff_h263_find_frame_end(&s->parse_context, buf, buf_size);
-        }else if(CONFIG_H263P_DECODER && s->codec_id==CODEC_ID_H263P){
+        }else if(CONFIG_H263P_DECODER && s->codec_id==AV_CODEC_ID_H263P){
             next= ff_h263_find_frame_end(&s->parse_context, buf, buf_size);
         }else{
             av_log(s->avctx, AV_LOG_ERROR, "this codec does not support truncated bitstreams\n");
@@ -710,13 +702,8 @@
     assert(s->bitstream_buffer_size==0);
 frame_end:
     /* divx 5.01+ bistream reorder stuff */
-<<<<<<< HEAD
-    if(s->codec_id==CODEC_ID_MPEG4 && s->divx_packed){
+    if(s->codec_id==AV_CODEC_ID_MPEG4 && s->divx_packed){
         int current_pos= s->gb.buffer == s->bitstream_buffer ? 0 : (get_bits_count(&s->gb)>>3);
-=======
-    if(s->codec_id==AV_CODEC_ID_MPEG4 && s->divx_packed){
-        int current_pos= get_bits_count(&s->gb)>>3;
->>>>>>> 36ef5369
         int startcode_found=0;
 
         if(buf_size - current_pos > 7){
@@ -790,7 +777,7 @@
 AVCodec ff_h263p_decoder = {
     .name           = "h263p",
     .type           = AVMEDIA_TYPE_VIDEO,
-    .id             = CODEC_ID_H263P,
+    .id             = AV_CODEC_ID_H263P,
     .priv_data_size = sizeof(MpegEncContext),
     .init           = ff_h263_decode_init,
     .close          = ff_h263_decode_end,
