--- conflicted
+++ resolved
@@ -280,14 +280,6 @@
     return 0;
 }
 
-<<<<<<< HEAD
-static int set_sps(HEVCContext *s, const HEVCSPS *sps, enum AVPixelFormat pix_fmt)
-{
-    #define HWACCEL_MAX (CONFIG_HEVC_DXVA2_HWACCEL)
-    enum AVPixelFormat pix_fmts[HWACCEL_MAX + 2], *fmt = pix_fmts;
-    int ret, i;
-    unsigned int num = 0, den = 0;
-=======
 static void export_stream_params(AVCodecContext *avctx,
                                  const HEVCContext *s, const HEVCSPS *sps)
 {
@@ -334,14 +326,13 @@
                   num, den, 1 << 30);
 }
 
-static int set_sps(HEVCContext *s, const HEVCSPS *sps)
+static int set_sps(HEVCContext *s, const HEVCSPS *sps, enum AVPixelFormat pix_fmt)
 {
     #define HWACCEL_MAX (CONFIG_HEVC_DXVA2_HWACCEL)
     enum AVPixelFormat pix_fmts[HWACCEL_MAX + 2], *fmt = pix_fmts;
-    int ret;
+    int ret, i;
 
     export_stream_params(s->avctx, s, sps);
->>>>>>> 1ae7afd2
 
     pic_arrays_free(s);
     ret = pic_arrays_init(s, sps);
