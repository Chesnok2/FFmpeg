--- conflicted
+++ resolved
@@ -153,40 +153,6 @@
             /* select transform function and scan pattern according to plane and band number */
             switch ((p << 2) + i) {
             case 0:
-<<<<<<< HEAD
-                band->inv_transform = ff_ivi_inverse_slant_8x8;
-                band->dc_transform  = ff_ivi_dc_slant_2d;
-                band->scan          = ff_zigzag_direct;
-                band->transform_size= 8;
-                break;
-
-            case 1:
-                band->inv_transform = ff_ivi_row_slant8;
-                band->dc_transform  = ff_ivi_dc_row_slant;
-                band->scan          = ff_ivi_vertical_scan_8x8;
-                band->transform_size= 8;
-                break;
-
-            case 2:
-                band->inv_transform = ff_ivi_col_slant8;
-                band->dc_transform  = ff_ivi_dc_col_slant;
-                band->scan          = ff_ivi_horizontal_scan_8x8;
-                band->transform_size= 8;
-                break;
-
-            case 3:
-                band->inv_transform = ff_ivi_put_pixels_8x8;
-                band->dc_transform  = ff_ivi_put_dc_pixel_8x8;
-                band->scan          = ff_ivi_horizontal_scan_8x8;
-                band->transform_size= 8;
-                break;
-
-            case 4:
-                band->inv_transform = ff_ivi_inverse_slant_4x4;
-                band->dc_transform  = ff_ivi_dc_slant_2d;
-                band->scan          = ff_ivi_direct_scan_4x4;
-                band->transform_size= 4;
-=======
                 band->inv_transform  = ff_ivi_inverse_slant_8x8;
                 band->dc_transform   = ff_ivi_dc_slant_2d;
                 band->scan           = ff_zigzag_direct;
@@ -219,7 +185,6 @@
                 band->dc_transform   = ff_ivi_dc_slant_2d;
                 band->scan           = ff_ivi_direct_scan_4x4;
                 band->transform_size = 4;
->>>>>>> dc796851
                 break;
             }
 
