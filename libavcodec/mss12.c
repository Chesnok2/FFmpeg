--- conflicted
+++ resolved
@@ -484,15 +484,8 @@
         val = acoder->get_number(acoder, (base + 1) / 2 - 2) + 3;
     }
 
-<<<<<<< HEAD
-    if ((unsigned)val >= base) {
-        ctx->corrupted = 1;
-        return 0;
-    }
-=======
-    if (val >= base)
+    if ((unsigned)val >= base)
         return -1;
->>>>>>> ede3d640
 
     return inv ? base - val : val;
 }
@@ -661,10 +654,6 @@
     av_log(avctx, AV_LOG_DEBUG, "Max. seek time %g ms\n",
            av_int2float(AV_RB32(avctx->extradata + 44)));
 
-<<<<<<< HEAD
-    for (i = 0; i < 256; i++)
-        c->pal[i] = 0xFF << 24 | AV_RB24(avctx->extradata + 52 + i * 3);
-=======
     if (version) {
         if (avctx->extradata_size < 60 + 256 * 3) {
             av_log(avctx, AV_LOG_ERROR,
@@ -672,7 +661,6 @@
                    avctx->extradata_size);
             return AVERROR_INVALIDDATA;
         }
->>>>>>> ede3d640
 
         c->slice_split = AV_RB32(avctx->extradata + 52);
         av_log(avctx, AV_LOG_DEBUG, "Slice split %d\n", c->slice_split);
@@ -692,7 +680,7 @@
     }
 
     for (i = 0; i < 256; i++)
-        c->pal[i] = AV_RB24(avctx->extradata + 52 +
+        c->pal[i] = 0xFF << 24 | AV_RB24(avctx->extradata + 52 +
                             (version ? 8 : 0) + i * 3);
 
     c->mask_stride = FFALIGN(avctx->width, 16);
