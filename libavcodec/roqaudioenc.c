--- conflicted
+++ resolved
@@ -78,15 +78,10 @@
     context->lastSample[0] = context->lastSample[1] = 0;
 
     avctx->coded_frame= avcodec_alloc_frame();
-<<<<<<< HEAD
-    if (!avctx->coded_frame)
-        return AVERROR(ENOMEM);
-=======
     if (!avctx->coded_frame) {
         ret = AVERROR(ENOMEM);
         goto error;
     }
->>>>>>> 0a9efe4c
 
     return 0;
 error:
