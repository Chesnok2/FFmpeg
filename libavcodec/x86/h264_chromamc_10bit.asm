;*****************************************************************************
;* MMX/SSE2/AVX-optimized 10-bit H.264 chroma MC code
;*****************************************************************************
;* Copyright (C) 2005-2011 x264 project
;*
;* Authors: Daniel Kang <daniel.d.kang@gmail.com>
;*
;* This file is part of Libav.
;*
;* Libav is free software; you can redistribute it and/or
;* modify it under the terms of the GNU Lesser General Public
;* License as published by the Free Software Foundation; either
;* version 2.1 of the License, or (at your option) any later version.
;*
;* Libav is distributed in the hope that it will be useful,
;* but WITHOUT ANY WARRANTY; without even the implied warranty of
;* MERCHANTABILITY or FITNESS FOR A PARTICULAR PURPOSE.  See the GNU
;* Lesser General Public License for more details.
;*
;* You should have received a copy of the GNU Lesser General Public
;* License along with Libav; if not, write to the Free Software
;* Foundation, Inc., 51 Franklin Street, Fifth Floor, Boston, MA 02110-1301 USA
;******************************************************************************

%include "libavutil/x86/x86util.asm"

SECTION_RODATA

cextern pw_4
cextern pw_8
cextern pw_32
cextern pw_64

SECTION .text


%macro MV0_PIXELS_MC8 0
    lea           r4, [r2*3   ]
    lea           r5, [r2*4   ]
.next4rows:
    movu          m0, [r1     ]
    movu          m1, [r1+r2  ]
    CHROMAMC_AVG  m0, [r0     ]
    CHROMAMC_AVG  m1, [r0+r2  ]
    mova   [r0     ], m0
    mova   [r0+r2  ], m1
    movu          m0, [r1+r2*2]
    movu          m1, [r1+r4  ]
    CHROMAMC_AVG  m0, [r0+r2*2]
    CHROMAMC_AVG  m1, [r0+r4  ]
    mova   [r0+r2*2], m0
    mova   [r0+r4  ], m1
    add           r1, r5
    add           r0, r5
    sub          r3d, 4
    jne .next4rows
%endmacro

;-----------------------------------------------------------------------------
; void put/avg_h264_chroma_mc8(pixel *dst, pixel *src, int stride, int h, int mx, int my)
;-----------------------------------------------------------------------------
%macro CHROMA_MC8 1
; put/avg_h264_chroma_mc8_*(uint8_t *dst /*align 8*/, uint8_t *src /*align 1*/,
;                              int stride, int h, int mx, int my)
cglobal %1_h264_chroma_mc8_10, 6,7,8
    movsxdifnidn  r2, r2d
    mov          r6d, r5d
    or           r6d, r4d
    jne .at_least_one_non_zero
    ; mx == 0 AND my == 0 - no filter needed
    MV0_PIXELS_MC8
    REP_RET

.at_least_one_non_zero:
    mov          r6d, 2
    test         r5d, r5d
    je .x_interpolation
    mov           r6, r2        ; dxy = x ? 1 : stride
    test         r4d, r4d
    jne .xy_interpolation
.x_interpolation:
    ; mx == 0 XOR my == 0 - 1 dimensional filter only
    or           r4d, r5d       ; x + y
    movd          m5, r4d
    mova          m4, [pw_8]
    mova          m6, [pw_4]    ; mm6 = rnd >> 3
    SPLATW        m5, m5        ; mm5 = B = x
    psubw         m4, m5        ; mm4 = A = 8-x

.next1drow:
    movu          m0, [r1   ]   ; mm0 = src[0..7]
    movu          m2, [r1+r6]   ; mm2 = src[1..8]

    pmullw        m0, m4        ; mm0 = A * src[0..7]
    pmullw        m2, m5        ; mm2 = B * src[1..8]

    paddw         m0, m6
    paddw         m0, m2
    psrlw         m0, 3
    CHROMAMC_AVG  m0, [r0]
    mova        [r0], m0        ; dst[0..7] = (A * src[0..7] + B * src[1..8] + (rnd >> 3)) >> 3

    add           r0, r2
    add           r1, r2
    dec           r3d
    jne .next1drow
    REP_RET

.xy_interpolation: ; general case, bilinear
    movd          m4, r4m         ; x
    movd          m6, r5m         ; y

    SPLATW        m4, m4          ; mm4 = x words
    SPLATW        m6, m6          ; mm6 = y words
    psllw         m5, m4, 3       ; mm5 = 8x
    pmullw        m4, m6          ; mm4 = x * y
    psllw         m6, 3           ; mm6 = 8y
    paddw         m1, m5, m6      ; mm7 = 8x+8y
    mova          m7, m4          ; DD = x * y
    psubw         m5, m4          ; mm5 = B = 8x - xy
    psubw         m6, m4          ; mm6 = C = 8y - xy
    paddw         m4, [pw_64]
    psubw         m4, m1          ; mm4 = A = xy - (8x+8y) + 64

    movu          m0, [r1  ]      ; mm0 = src[0..7]
    movu          m1, [r1+2]      ; mm1 = src[1..8]
.next2drow:
    add           r1, r2

    pmullw        m2, m0, m4
    pmullw        m1, m5
    paddw         m2, m1          ; mm2 = A * src[0..7] + B * src[1..8]

    movu          m0, [r1]
    movu          m1, [r1+2]
    pmullw        m3, m0, m6
    paddw         m2, m3          ; mm2 += C * src[0..7+strde]
    pmullw        m3, m1, m7
    paddw         m2, m3          ; mm2 += D * src[1..8+strde]

    paddw         m2, [pw_32]
    psrlw         m2, 6
    CHROMAMC_AVG  m2, [r0]
    mova        [r0], m2          ; dst[0..7] = (mm2 + 32) >> 6

    add           r0, r2
    dec          r3d
    jne .next2drow
    REP_RET
%endmacro

;-----------------------------------------------------------------------------
; void put/avg_h264_chroma_mc4(pixel *dst, pixel *src, int stride, int h, int mx, int my)
;-----------------------------------------------------------------------------
;TODO: xmm mc4
%macro MC4_OP 2
    movq          %1, [r1  ]
    movq          m1, [r1+2]
    add           r1, r2
    pmullw        %1, m4
    pmullw        m1, m2
    paddw         m1, %1
    mova          %1, m1

    pmullw        %2, m5
    pmullw        m1, m3
    paddw         %2, [pw_32]
    paddw         m1, %2
    psrlw         m1, 6
    CHROMAMC_AVG  m1, %2, [r0]
    movq        [r0], m1
    add           r0, r2
%endmacro

%macro CHROMA_MC4 1
cglobal %1_h264_chroma_mc4_10, 6,6,7
    movsxdifnidn  r2, r2d
    movd          m2, r4m         ; x
    movd          m3, r5m         ; y
    mova          m4, [pw_8]
    mova          m5, m4
    SPLATW        m2, m2
    SPLATW        m3, m3
    psubw         m4, m2
    psubw         m5, m3

    movq          m0, [r1  ]
    movq          m6, [r1+2]
    add           r1, r2
    pmullw        m0, m4
    pmullw        m6, m2
    paddw         m6, m0

.next2rows:
    MC4_OP m0, m6
    MC4_OP m6, m0
    sub   r3d, 2
    jnz .next2rows
    REP_RET
%endmacro

;-----------------------------------------------------------------------------
; void put/avg_h264_chroma_mc2(pixel *dst, pixel *src, int stride, int h, int mx, int my)
;-----------------------------------------------------------------------------
%macro CHROMA_MC2 1
cglobal %1_h264_chroma_mc2_10, 6,7
    movsxdifnidn  r2, r2d
    mov          r6d, r4d
    shl          r4d, 16
    sub          r4d, r6d
    add          r4d, 8
    imul         r5d, r4d         ; x*y<<16 | y*(8-x)
    shl          r4d, 3
    sub          r4d, r5d         ; x*(8-y)<<16 | (8-x)*(8-y)

    movd          m5, r4d
    movd          m6, r5d
    punpckldq     m5, m5          ; mm5 = {A,B,A,B}
    punpckldq     m6, m6          ; mm6 = {C,D,C,D}
    pxor          m7, m7
    pshufw        m2, [r1], 0x94    ; mm0 = src[0,1,1,2]

.nextrow:
    add           r1, r2
    movq          m1, m2
    pmaddwd       m1, m5          ; mm1 = A * src[0,1] + B * src[1,2]
    pshufw        m0, [r1], 0x94    ; mm0 = src[0,1,1,2]
    movq          m2, m0
    pmaddwd       m0, m6
    paddw         m1, [pw_32]
    paddw         m1, m0          ; mm1 += C * src[0,1] + D * src[1,2]
    psrlw         m1, 6
    packssdw      m1, m7
    CHROMAMC_AVG  m1, m3, [r0]
    movd        [r0], m1
    add           r0, r2
    dec          r3d
    jnz .nextrow
    REP_RET
%endmacro

%macro NOTHING 2-3
%endmacro
%macro AVG 2-3
%if %0==3
    movq          %2, %3
%endif
    pavgw         %1, %2
%endmacro

%define CHROMAMC_AVG  NOTHING
INIT_XMM sse2
CHROMA_MC8 put
%if HAVE_AVX_EXTERNAL
INIT_XMM avx
CHROMA_MC8 put
<<<<<<< HEAD
%endif
INIT_MMX mmx2
=======
INIT_MMX mmxext
>>>>>>> 26301caa
CHROMA_MC4 put
CHROMA_MC2 put

%define CHROMAMC_AVG  AVG
INIT_XMM sse2
CHROMA_MC8 avg
%if HAVE_AVX_EXTERNAL
INIT_XMM avx
CHROMA_MC8 avg
<<<<<<< HEAD
%endif
INIT_MMX mmx2
=======
INIT_MMX mmxext
>>>>>>> 26301caa
CHROMA_MC4 avg
CHROMA_MC2 avg<|MERGE_RESOLUTION|>--- conflicted
+++ resolved
@@ -254,12 +254,8 @@
 %if HAVE_AVX_EXTERNAL
 INIT_XMM avx
 CHROMA_MC8 put
-<<<<<<< HEAD
 %endif
-INIT_MMX mmx2
-=======
 INIT_MMX mmxext
->>>>>>> 26301caa
 CHROMA_MC4 put
 CHROMA_MC2 put
 
@@ -269,11 +265,7 @@
 %if HAVE_AVX_EXTERNAL
 INIT_XMM avx
 CHROMA_MC8 avg
-<<<<<<< HEAD
 %endif
-INIT_MMX mmx2
-=======
 INIT_MMX mmxext
->>>>>>> 26301caa
 CHROMA_MC4 avg
 CHROMA_MC2 avg