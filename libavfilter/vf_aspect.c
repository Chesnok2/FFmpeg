/*
 * Copyright (c) 2010 Bobby Bingham

 * This file is part of FFmpeg.
 *
 * FFmpeg is free software; you can redistribute it and/or
 * modify it under the terms of the GNU Lesser General Public
 * License as published by the Free Software Foundation; either
 * version 2.1 of the License, or (at your option) any later version.
 *
 * FFmpeg is distributed in the hope that it will be useful,
 * but WITHOUT ANY WARRANTY; without even the implied warranty of
 * MERCHANTABILITY or FITNESS FOR A PARTICULAR PURPOSE.  See the GNU
 * Lesser General Public License for more details.
 *
 * You should have received a copy of the GNU Lesser General Public
 * License along with FFmpeg; if not, write to the Free Software
 * Foundation, Inc., 51 Franklin Street, Fifth Floor, Boston, MA 02110-1301 USA
 */

/**
 * @file
 * aspect ratio modification video filters
 */

#include "libavutil/mathematics.h"
#include "libavutil/parseutils.h"
#include "avfilter.h"
#include "internal.h"
#include "video.h"

typedef struct {
    AVRational ratio;
} AspectContext;

static av_cold int init(AVFilterContext *ctx, const char *args)
{
    AspectContext *aspect = ctx->priv;
    aspect->ratio = (AVRational) {0, 1};

    if (args) {
        if (av_parse_ratio(&aspect->ratio, args, 100, 0, ctx) < 0 ||
            aspect->ratio.num < 0 || aspect->ratio.den <= 0) {
            av_log(ctx, AV_LOG_ERROR,
                   "Invalid string '%s' for aspect ratio.\n", args);
            return AVERROR(EINVAL);
        }
    }

    av_log(ctx, AV_LOG_VERBOSE, "a:%d/%d\n", aspect->ratio.num, aspect->ratio.den);
    return 0;
}

static void start_frame(AVFilterLink *link, AVFilterBufferRef *picref)
{
    AspectContext *aspect = link->dst->priv;

<<<<<<< HEAD
    picref->video->sample_aspect_ratio = aspect->ratio;
=======
    picref->video->pixel_aspect = aspect->aspect;
    link->cur_buf = NULL;
>>>>>>> 4c9080a7
    ff_start_frame(link->dst->outputs[0], picref);
}

#if CONFIG_SETDAR_FILTER
static int setdar_config_props(AVFilterLink *inlink)
{
    AspectContext *aspect = inlink->dst->priv;
    AVRational dar = aspect->ratio;

    av_reduce(&aspect->ratio.num, &aspect->ratio.den,
               aspect->ratio.num * inlink->h,
               aspect->ratio.den * inlink->w, 100);

    av_log(inlink->dst, AV_LOG_VERBOSE, "w:%d h:%d -> dar:%d/%d sar:%d/%d\n",
           inlink->w, inlink->h, dar.num, dar.den, aspect->ratio.num, aspect->ratio.den);

    inlink->sample_aspect_ratio = aspect->ratio;

    return 0;
}

AVFilter avfilter_vf_setdar = {
    .name      = "setdar",
    .description = NULL_IF_CONFIG_SMALL("Set the frame display aspect ratio."),

    .init      = init,

    .priv_size = sizeof(AspectContext),

    .inputs    = (const AVFilterPad[]) {{ .name       = "default",
                                    .type             = AVMEDIA_TYPE_VIDEO,
                                    .config_props     = setdar_config_props,
                                    .get_video_buffer = ff_null_get_video_buffer,
                                    .start_frame      = start_frame,
                                    .end_frame        = ff_null_end_frame },
                                  { .name = NULL}},

    .outputs   = (const AVFilterPad[]) {{ .name       = "default",
                                    .type             = AVMEDIA_TYPE_VIDEO, },
                                  { .name = NULL}},
};
#endif /* CONFIG_SETDAR_FILTER */

#if CONFIG_SETSAR_FILTER
static int setsar_config_props(AVFilterLink *inlink)
{
    AspectContext *aspect = inlink->dst->priv;

    inlink->sample_aspect_ratio = aspect->ratio;

    return 0;
}

AVFilter avfilter_vf_setsar = {
    .name      = "setsar",
    .description = NULL_IF_CONFIG_SMALL("Set the pixel sample aspect ratio."),

    .init      = init,

    .priv_size = sizeof(AspectContext),

    .inputs    = (const AVFilterPad[]) {{ .name       = "default",
                                    .type             = AVMEDIA_TYPE_VIDEO,
                                    .config_props     = setsar_config_props,
                                    .get_video_buffer = ff_null_get_video_buffer,
                                    .start_frame      = start_frame,
                                    .end_frame        = ff_null_end_frame },
                                  { .name = NULL}},

    .outputs   = (const AVFilterPad[]) {{ .name       = "default",
                                    .type             = AVMEDIA_TYPE_VIDEO, },
                                  { .name = NULL}},
};
#endif /* CONFIG_SETSAR_FILTER */<|MERGE_RESOLUTION|>--- conflicted
+++ resolved
@@ -55,12 +55,8 @@
 {
     AspectContext *aspect = link->dst->priv;
 
-<<<<<<< HEAD
     picref->video->sample_aspect_ratio = aspect->ratio;
-=======
-    picref->video->pixel_aspect = aspect->aspect;
     link->cur_buf = NULL;
->>>>>>> 4c9080a7
     ff_start_frame(link->dst->outputs[0], picref);
 }
 
