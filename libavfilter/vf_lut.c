/*
 * Copyright (c) 2011 Stefano Sabatini
 *
 * This file is part of FFmpeg.
 *
 * FFmpeg is free software; you can redistribute it and/or
 * modify it under the terms of the GNU Lesser General Public
 * License as published by the Free Software Foundation; either
 * version 2.1 of the License, or (at your option) any later version.
 *
 * FFmpeg is distributed in the hope that it will be useful,
 * but WITHOUT ANY WARRANTY; without even the implied warranty of
 * MERCHANTABILITY or FITNESS FOR A PARTICULAR PURPOSE.  See the GNU
 * Lesser General Public License for more details.
 *
 * You should have received a copy of the GNU Lesser General Public
 * License along with FFmpeg; if not, write to the Free Software
 * Foundation, Inc., 51 Franklin Street, Fifth Floor, Boston, MA 02110-1301 USA
 */

/**
 * @file
 * Compute a look-up table for binding the input value to the output
 * value, and apply it to input video.
 */

#include "libavutil/eval.h"
#include "libavutil/opt.h"
#include "libavutil/pixdesc.h"
#include "avfilter.h"
#include "formats.h"
#include "internal.h"
#include "video.h"

static const char *const var_names[] = {
    "w",        ///< width of the input video
    "h",        ///< height of the input video
    "val",      ///< input value for the pixel
    "maxval",   ///< max value for the pixel
    "minval",   ///< min value for the pixel
    "negval",   ///< negated value
    "clipval",
    NULL
};

enum var_name {
    VAR_W,
    VAR_H,
    VAR_VAL,
    VAR_MAXVAL,
    VAR_MINVAL,
    VAR_NEGVAL,
    VAR_CLIPVAL,
    VAR_VARS_NB
};

typedef struct {
    const AVClass *class;
    uint8_t lut[4][256];  ///< lookup table for each component
    char   *comp_expr_str[4];
    AVExpr *comp_expr[4];
    int hsub, vsub;
    double var_values[VAR_VARS_NB];
    int is_rgb, is_yuv;
    int step;
    int negate_alpha; /* only used by negate */
} LutContext;

#define Y 0
#define U 1
#define V 2
#define R 0
#define G 1
#define B 2
#define A 3

#define OFFSET(x) offsetof(LutContext, x)

static const AVOption lut_options[] = {
    {"c0", "set component #0 expression", OFFSET(comp_expr_str[0]),  AV_OPT_TYPE_STRING, {.str="val"}, CHAR_MIN, CHAR_MAX},
    {"c1", "set component #1 expression", OFFSET(comp_expr_str[1]),  AV_OPT_TYPE_STRING, {.str="val"}, CHAR_MIN, CHAR_MAX},
    {"c2", "set component #2 expression", OFFSET(comp_expr_str[2]),  AV_OPT_TYPE_STRING, {.str="val"}, CHAR_MIN, CHAR_MAX},
    {"c3", "set component #3 expression", OFFSET(comp_expr_str[3]),  AV_OPT_TYPE_STRING, {.str="val"}, CHAR_MIN, CHAR_MAX},
    {"y",  "set Y expression", OFFSET(comp_expr_str[Y]),  AV_OPT_TYPE_STRING, {.str="val"}, CHAR_MIN, CHAR_MAX},
    {"u",  "set U expression", OFFSET(comp_expr_str[U]),  AV_OPT_TYPE_STRING, {.str="val"}, CHAR_MIN, CHAR_MAX},
    {"v",  "set V expression", OFFSET(comp_expr_str[V]),  AV_OPT_TYPE_STRING, {.str="val"}, CHAR_MIN, CHAR_MAX},
    {"r",  "set R expression", OFFSET(comp_expr_str[R]),  AV_OPT_TYPE_STRING, {.str="val"}, CHAR_MIN, CHAR_MAX},
    {"g",  "set G expression", OFFSET(comp_expr_str[G]),  AV_OPT_TYPE_STRING, {.str="val"}, CHAR_MIN, CHAR_MAX},
    {"b",  "set B expression", OFFSET(comp_expr_str[B]),  AV_OPT_TYPE_STRING, {.str="val"}, CHAR_MIN, CHAR_MAX},
    {"a",  "set A expression", OFFSET(comp_expr_str[A]),  AV_OPT_TYPE_STRING, {.str="val"}, CHAR_MIN, CHAR_MAX},
    {NULL},
};

AVFILTER_DEFINE_CLASS(lut);

static int init(AVFilterContext *ctx, const char *args)
{
    LutContext *lut = ctx->priv;
    int ret;

    lut->class = &lut_class;
    av_opt_set_defaults(lut);

    lut->is_rgb = !strcmp(ctx->filter->name, "lutrgb");
    lut->is_yuv = !strcmp(ctx->filter->name, "lutyuv");
    if (args && (ret = av_set_options_string(lut, args, "=", ":")) < 0)
        return ret;

    return 0;
}

static av_cold void uninit(AVFilterContext *ctx)
{
    LutContext *lut = ctx->priv;
    int i;

    for (i = 0; i < 4; i++) {
        av_expr_free(lut->comp_expr[i]);
        lut->comp_expr[i] = NULL;
        av_freep(&lut->comp_expr_str[i]);
    }
}

#define YUV_FORMATS                                         \
    PIX_FMT_YUV444P,  PIX_FMT_YUV422P,  PIX_FMT_YUV420P,    \
    PIX_FMT_YUV411P,  PIX_FMT_YUV410P,  PIX_FMT_YUV440P,    \
    PIX_FMT_YUVA420P,                                       \
    PIX_FMT_YUVJ444P, PIX_FMT_YUVJ422P, PIX_FMT_YUVJ420P,   \
    PIX_FMT_YUVJ440P

#define RGB_FORMATS                             \
    PIX_FMT_ARGB,         PIX_FMT_RGBA,         \
    PIX_FMT_ABGR,         PIX_FMT_BGRA,         \
    PIX_FMT_RGB24,        PIX_FMT_BGR24

static const enum PixelFormat yuv_pix_fmts[] = { YUV_FORMATS, PIX_FMT_NONE };
static const enum PixelFormat rgb_pix_fmts[] = { RGB_FORMATS, PIX_FMT_NONE };
static const enum PixelFormat all_pix_fmts[] = { RGB_FORMATS, YUV_FORMATS, PIX_FMT_NONE };

static int query_formats(AVFilterContext *ctx)
{
    LutContext *lut = ctx->priv;

    const enum PixelFormat *pix_fmts = lut->is_rgb ? rgb_pix_fmts :
                                       lut->is_yuv ? yuv_pix_fmts : all_pix_fmts;

    ff_set_common_formats(ctx, ff_make_format_list(pix_fmts));
    return 0;
}

/**
 * Clip value val in the minval - maxval range.
 */
static double clip(void *opaque, double val)
{
    LutContext *lut = opaque;
    double minval = lut->var_values[VAR_MINVAL];
    double maxval = lut->var_values[VAR_MAXVAL];

    return av_clip(val, minval, maxval);
}

/**
 * Compute gamma correction for value val, assuming the minval-maxval
 * range, val is clipped to a value contained in the same interval.
 */
static double compute_gammaval(void *opaque, double gamma)
{
    LutContext *lut = opaque;
    double val    = lut->var_values[VAR_CLIPVAL];
    double minval = lut->var_values[VAR_MINVAL];
    double maxval = lut->var_values[VAR_MAXVAL];

    return pow((val-minval)/(maxval-minval), gamma) * (maxval-minval)+minval;
}

static double (* const funcs1[])(void *, double) = {
    (void *)clip,
    (void *)compute_gammaval,
    NULL
};

static const char * const funcs1_names[] = {
    "clip",
    "gammaval",
    NULL
};

static int config_props(AVFilterLink *inlink)
{
    AVFilterContext *ctx = inlink->dst;
    LutContext *lut = ctx->priv;
    const AVPixFmtDescriptor *desc = &av_pix_fmt_descriptors[inlink->format];
    int rgba_map[4]; /* component index -> RGBA color index map */
    int min[4], max[4];
    int val, comp, ret;

    lut->hsub = desc->log2_chroma_w;
    lut->vsub = desc->log2_chroma_h;

    lut->var_values[VAR_W] = inlink->w;
    lut->var_values[VAR_H] = inlink->h;

    switch (inlink->format) {
    case PIX_FMT_YUV410P:
    case PIX_FMT_YUV411P:
    case PIX_FMT_YUV420P:
    case PIX_FMT_YUV422P:
    case PIX_FMT_YUV440P:
    case PIX_FMT_YUV444P:
    case PIX_FMT_YUVA420P:
        min[Y] = min[U] = min[V] = 16;
        max[Y] = 235;
        max[U] = max[V] = 240;
        min[A] = 0; max[A] = 255;
        break;
    default:
        min[0] = min[1] = min[2] = min[3] = 0;
        max[0] = max[1] = max[2] = max[3] = 255;
    }

    lut->is_yuv = lut->is_rgb = 0;
    if      (ff_fmt_is_in(inlink->format, yuv_pix_fmts)) lut->is_yuv = 1;
    else if (ff_fmt_is_in(inlink->format, rgb_pix_fmts)) lut->is_rgb = 1;

    if (lut->is_rgb) {
        switch (inlink->format) {
        case PIX_FMT_ARGB:  rgba_map[0] = A; rgba_map[1] = R; rgba_map[2] = G; rgba_map[3] = B; break;
        case PIX_FMT_ABGR:  rgba_map[0] = A; rgba_map[1] = B; rgba_map[2] = G; rgba_map[3] = R; break;
        case PIX_FMT_RGBA:
        case PIX_FMT_RGB24: rgba_map[0] = R; rgba_map[1] = G; rgba_map[2] = B; rgba_map[3] = A; break;
        case PIX_FMT_BGRA:
        case PIX_FMT_BGR24: rgba_map[0] = B; rgba_map[1] = G; rgba_map[2] = R; rgba_map[3] = A; break;
        }
        lut->step = av_get_bits_per_pixel(desc) >> 3;
    }

    for (comp = 0; comp < desc->nb_components; comp++) {
        double res;
        int color = lut->is_rgb ? rgba_map[comp] : comp;

        /* create the parsed expression */
        ret = av_expr_parse(&lut->comp_expr[color], lut->comp_expr_str[color],
                            var_names, funcs1_names, funcs1, NULL, NULL, 0, ctx);
        if (ret < 0) {
            av_log(ctx, AV_LOG_ERROR,
                   "Error when parsing the expression '%s' for the component %d and color %d.\n",
                   lut->comp_expr_str[comp], comp, color);
            return AVERROR(EINVAL);
        }

        /* compute the lut */
        lut->var_values[VAR_MAXVAL] = max[color];
        lut->var_values[VAR_MINVAL] = min[color];

        for (val = 0; val < 256; val++) {
            lut->var_values[VAR_VAL] = val;
            lut->var_values[VAR_CLIPVAL] = av_clip(val, min[color], max[color]);
            lut->var_values[VAR_NEGVAL] =
                av_clip(min[color] + max[color] - lut->var_values[VAR_VAL],
                        min[color], max[color]);

            res = av_expr_eval(lut->comp_expr[color], lut->var_values, lut);
            if (isnan(res)) {
                av_log(ctx, AV_LOG_ERROR,
                       "Error when evaluating the expression '%s' for the value %d for the component %d.\n",
                       lut->comp_expr_str[color], val, comp);
                return AVERROR(EINVAL);
            }
            lut->lut[comp][val] = av_clip((int)res, min[color], max[color]);
            av_log(ctx, AV_LOG_DEBUG, "val[%d][%d] = %d\n", comp, val, lut->lut[comp][val]);
        }
    }

    return 0;
}

static void draw_slice(AVFilterLink *inlink, int y, int h, int slice_dir)
{
    AVFilterContext *ctx = inlink->dst;
    LutContext *lut = ctx->priv;
    AVFilterLink *outlink = ctx->outputs[0];
    AVFilterBufferRef *inpic  = inlink ->cur_buf;
    AVFilterBufferRef *outpic = outlink->out_buf;
    uint8_t *inrow, *outrow, *inrow0, *outrow0;
    int i, j, plane;

    if (lut->is_rgb) {
        /* packed */
        inrow0  = inpic ->data[0] + y * inpic ->linesize[0];
        outrow0 = outpic->data[0] + y * outpic->linesize[0];

        for (i = 0; i < h; i ++) {
            int w = inlink->w;
            const uint8_t (*tab)[256] = (const uint8_t (*)[256])lut->lut;
            inrow  = inrow0;
            outrow = outrow0;
            for (j = 0; j < w; j++) {
                outrow[0] = tab[0][inrow[0]];
                if (lut->step>1) {
                    outrow[1] = tab[1][inrow[1]];
                    if (lut->step>2) {
                        outrow[2] = tab[2][inrow[2]];
                        if (lut->step>3) {
                            outrow[3] = tab[3][inrow[3]];
                        }
                    }
                }
                outrow += lut->step;
                inrow  += lut->step;
            }
            inrow0  += inpic ->linesize[0];
            outrow0 += outpic->linesize[0];
        }
    } else {
        /* planar */
        for (plane = 0; plane < 4 && inpic->data[plane]; plane++) {
            int vsub = plane == 1 || plane == 2 ? lut->vsub : 0;
            int hsub = plane == 1 || plane == 2 ? lut->hsub : 0;

            inrow  = inpic ->data[plane] + (y>>vsub) * inpic ->linesize[plane];
            outrow = outpic->data[plane] + (y>>vsub) * outpic->linesize[plane];

            for (i = 0; i < (h + (1<<vsub) - 1)>>vsub; i ++) {
                const uint8_t *tab = lut->lut[plane];
                int w = (inlink->w + (1<<hsub) - 1)>>hsub;
                for (j = 0; j < w; j++)
                    outrow[j] = tab[inrow[j]];
                inrow  += inpic ->linesize[plane];
                outrow += outpic->linesize[plane];
            }
        }
    }

    ff_draw_slice(outlink, y, h, slice_dir);
}

static const AVFilterPad inputs[] = {
    { .name            = "default",
      .type            = AVMEDIA_TYPE_VIDEO,
      .draw_slice      = draw_slice,
      .config_props    = config_props,
      .min_perms       = AV_PERM_READ, },
    { .name = NULL}
};
static const AVFilterPad outputs[] = {
    { .name            = "default",
      .type            = AVMEDIA_TYPE_VIDEO, },
    { .name = NULL}
};
#define DEFINE_LUT_FILTER(name_, description_, init_)                   \
    AVFilter avfilter_vf_##name_ = {                                    \
        .name          = #name_,                                        \
        .description   = NULL_IF_CONFIG_SMALL(description_),            \
        .priv_size     = sizeof(LutContext),                            \
                                                                        \
        .init          = init_,                                         \
        .uninit        = uninit,                                        \
        .query_formats = query_formats,                                 \
                                                                        \
<<<<<<< HEAD
        .inputs    = (const AVFilterPad[]) {{ .name      = "default",   \
                                        .type            = AVMEDIA_TYPE_VIDEO, \
                                        .draw_slice      = draw_slice,  \
                                        .config_props    = config_props, \
                                        .min_perms       = AV_PERM_READ, }, \
                                      { .name = NULL}},                 \
        .outputs   = (const AVFilterPad[]) {{ .name      = "default",   \
                                        .type            = AVMEDIA_TYPE_VIDEO, }, \
                                      { .name = NULL}},                 \
=======
        .inputs        = inputs,                                        \
        .outputs       = outputs,                                       \
>>>>>>> 1470ce21
    }

#if CONFIG_LUT_FILTER
DEFINE_LUT_FILTER(lut,    "Compute and apply a lookup table to the RGB/YUV input video.", init);
#endif
#if CONFIG_LUTYUV_FILTER
DEFINE_LUT_FILTER(lutyuv, "Compute and apply a lookup table to the YUV input video.",     init);
#endif
#if CONFIG_LUTRGB_FILTER
DEFINE_LUT_FILTER(lutrgb, "Compute and apply a lookup table to the RGB input video.",     init);
#endif

#if CONFIG_NEGATE_FILTER

static int negate_init(AVFilterContext *ctx, const char *args)
{
    LutContext *lut = ctx->priv;
    char lut_params[64];

    if (args)
        sscanf(args, "%d", &lut->negate_alpha);

    av_log(ctx, AV_LOG_DEBUG, "negate_alpha:%d\n", lut->negate_alpha);

    snprintf(lut_params, sizeof(lut_params), "c0=negval:c1=negval:c2=negval:a=%s",
             lut->negate_alpha ? "negval" : "val");

    return init(ctx, lut_params);
}

DEFINE_LUT_FILTER(negate, "Negate input video.", negate_init);

#endif<|MERGE_RESOLUTION|>--- conflicted
+++ resolved
@@ -358,20 +358,8 @@
         .uninit        = uninit,                                        \
         .query_formats = query_formats,                                 \
                                                                         \
-<<<<<<< HEAD
-        .inputs    = (const AVFilterPad[]) {{ .name      = "default",   \
-                                        .type            = AVMEDIA_TYPE_VIDEO, \
-                                        .draw_slice      = draw_slice,  \
-                                        .config_props    = config_props, \
-                                        .min_perms       = AV_PERM_READ, }, \
-                                      { .name = NULL}},                 \
-        .outputs   = (const AVFilterPad[]) {{ .name      = "default",   \
-                                        .type            = AVMEDIA_TYPE_VIDEO, }, \
-                                      { .name = NULL}},                 \
-=======
         .inputs        = inputs,                                        \
         .outputs       = outputs,                                       \
->>>>>>> 1470ce21
     }
 
 #if CONFIG_LUT_FILTER
