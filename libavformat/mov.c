/*
 * MOV demuxer
 * Copyright (c) 2001 Fabrice Bellard
 * Copyright (c) 2009 Baptiste Coudurier <baptiste dot coudurier at gmail dot com>
 *
 * first version by Francois Revol <revol@free.fr>
 * seek function by Gael Chardon <gael.dev@4now.net>
 *
 * This file is part of FFmpeg.
 *
 * FFmpeg is free software; you can redistribute it and/or
 * modify it under the terms of the GNU Lesser General Public
 * License as published by the Free Software Foundation; either
 * version 2.1 of the License, or (at your option) any later version.
 *
 * FFmpeg is distributed in the hope that it will be useful,
 * but WITHOUT ANY WARRANTY; without even the implied warranty of
 * MERCHANTABILITY or FITNESS FOR A PARTICULAR PURPOSE.  See the GNU
 * Lesser General Public License for more details.
 *
 * You should have received a copy of the GNU Lesser General Public
 * License along with FFmpeg; if not, write to the Free Software
 * Foundation, Inc., 51 Franklin Street, Fifth Floor, Boston, MA 02110-1301 USA
 */

#include <inttypes.h>
#include <limits.h>
#include <stdint.h>

#include "libavutil/attributes.h"
#include "libavutil/channel_layout.h"
#include "libavutil/intreadwrite.h"
#include "libavutil/intfloat.h"
#include "libavutil/mathematics.h"
#include "libavutil/time_internal.h"
#include "libavutil/avstring.h"
#include "libavutil/dict.h"
#include "libavutil/display.h"
#include "libavutil/opt.h"
#include "libavutil/timecode.h"
#include "libavcodec/ac3tab.h"
#include "avformat.h"
#include "internal.h"
#include "avio_internal.h"
#include "riff.h"
#include "isom.h"
#include "libavcodec/get_bits.h"
#include "id3v1.h"
#include "mov_chan.h"
#include "replaygain.h"

#if CONFIG_ZLIB
#include <zlib.h>
#endif

#include "qtpalette.h"

/* those functions parse an atom */
/* links atom IDs to parse functions */
typedef struct MOVParseTableEntry {
    uint32_t type;
    int (*parse)(MOVContext *ctx, AVIOContext *pb, MOVAtom atom);
} MOVParseTableEntry;

static int mov_read_default(MOVContext *c, AVIOContext *pb, MOVAtom atom);
static int mov_read_mfra(MOVContext *c, AVIOContext *f);

static int mov_metadata_track_or_disc_number(MOVContext *c, AVIOContext *pb,
                                             unsigned len, const char *key)
{
    char buf[16];

    short current, total = 0;
    avio_rb16(pb); // unknown
    current = avio_rb16(pb);
    if (len >= 6)
        total = avio_rb16(pb);
    if (!total)
        snprintf(buf, sizeof(buf), "%d", current);
    else
        snprintf(buf, sizeof(buf), "%d/%d", current, total);
    c->fc->event_flags |= AVFMT_EVENT_FLAG_METADATA_UPDATED;
    av_dict_set(&c->fc->metadata, key, buf, 0);

    return 0;
}

static int mov_metadata_int8_bypass_padding(MOVContext *c, AVIOContext *pb,
                                            unsigned len, const char *key)
{
    /* bypass padding bytes */
    avio_r8(pb);
    avio_r8(pb);
    avio_r8(pb);

    c->fc->event_flags |= AVFMT_EVENT_FLAG_METADATA_UPDATED;
    av_dict_set_int(&c->fc->metadata, key, avio_r8(pb), 0);

    return 0;
}

static int mov_metadata_int8_no_padding(MOVContext *c, AVIOContext *pb,
                                        unsigned len, const char *key)
{
    c->fc->event_flags |= AVFMT_EVENT_FLAG_METADATA_UPDATED;
    av_dict_set_int(&c->fc->metadata, key, avio_r8(pb), 0);

    return 0;
}

static int mov_metadata_gnre(MOVContext *c, AVIOContext *pb,
                             unsigned len, const char *key)
{
    short genre;

    avio_r8(pb); // unknown

    genre = avio_r8(pb);
    if (genre < 1 || genre > ID3v1_GENRE_MAX)
        return 0;
    c->fc->event_flags |= AVFMT_EVENT_FLAG_METADATA_UPDATED;
    av_dict_set(&c->fc->metadata, key, ff_id3v1_genre_str[genre-1], 0);

    return 0;
}

static const uint32_t mac_to_unicode[128] = {
    0x00C4,0x00C5,0x00C7,0x00C9,0x00D1,0x00D6,0x00DC,0x00E1,
    0x00E0,0x00E2,0x00E4,0x00E3,0x00E5,0x00E7,0x00E9,0x00E8,
    0x00EA,0x00EB,0x00ED,0x00EC,0x00EE,0x00EF,0x00F1,0x00F3,
    0x00F2,0x00F4,0x00F6,0x00F5,0x00FA,0x00F9,0x00FB,0x00FC,
    0x2020,0x00B0,0x00A2,0x00A3,0x00A7,0x2022,0x00B6,0x00DF,
    0x00AE,0x00A9,0x2122,0x00B4,0x00A8,0x2260,0x00C6,0x00D8,
    0x221E,0x00B1,0x2264,0x2265,0x00A5,0x00B5,0x2202,0x2211,
    0x220F,0x03C0,0x222B,0x00AA,0x00BA,0x03A9,0x00E6,0x00F8,
    0x00BF,0x00A1,0x00AC,0x221A,0x0192,0x2248,0x2206,0x00AB,
    0x00BB,0x2026,0x00A0,0x00C0,0x00C3,0x00D5,0x0152,0x0153,
    0x2013,0x2014,0x201C,0x201D,0x2018,0x2019,0x00F7,0x25CA,
    0x00FF,0x0178,0x2044,0x20AC,0x2039,0x203A,0xFB01,0xFB02,
    0x2021,0x00B7,0x201A,0x201E,0x2030,0x00C2,0x00CA,0x00C1,
    0x00CB,0x00C8,0x00CD,0x00CE,0x00CF,0x00CC,0x00D3,0x00D4,
    0xF8FF,0x00D2,0x00DA,0x00DB,0x00D9,0x0131,0x02C6,0x02DC,
    0x00AF,0x02D8,0x02D9,0x02DA,0x00B8,0x02DD,0x02DB,0x02C7,
};

static int mov_read_mac_string(MOVContext *c, AVIOContext *pb, int len,
                               char *dst, int dstlen)
{
    char *p = dst;
    char *end = dst+dstlen-1;
    int i;

    for (i = 0; i < len; i++) {
        uint8_t t, c = avio_r8(pb);
        if (c < 0x80 && p < end)
            *p++ = c;
        else if (p < end)
            PUT_UTF8(mac_to_unicode[c-0x80], t, if (p < end) *p++ = t;);
    }
    *p = 0;
    return p - dst;
}

static int mov_read_covr(MOVContext *c, AVIOContext *pb, int type, int len)
{
    AVPacket pkt;
    AVStream *st;
    MOVStreamContext *sc;
    enum AVCodecID id;
    int ret;

    switch (type) {
    case 0xd:  id = AV_CODEC_ID_MJPEG; break;
    case 0xe:  id = AV_CODEC_ID_PNG;   break;
    case 0x1b: id = AV_CODEC_ID_BMP;   break;
    default:
        av_log(c->fc, AV_LOG_WARNING, "Unknown cover type: 0x%x.\n", type);
        avio_skip(pb, len);
        return 0;
    }

    st = avformat_new_stream(c->fc, NULL);
    if (!st)
        return AVERROR(ENOMEM);
    sc = av_mallocz(sizeof(*sc));
    if (!sc)
        return AVERROR(ENOMEM);
    st->priv_data = sc;

    ret = av_get_packet(pb, &pkt, len);
    if (ret < 0)
        return ret;

    st->disposition              |= AV_DISPOSITION_ATTACHED_PIC;

    st->attached_pic              = pkt;
    st->attached_pic.stream_index = st->index;
    st->attached_pic.flags       |= AV_PKT_FLAG_KEY;

    st->codec->codec_type = AVMEDIA_TYPE_VIDEO;
    st->codec->codec_id   = id;

    return 0;
}

static int mov_metadata_loci(MOVContext *c, AVIOContext *pb, unsigned len)
{
    char language[4] = { 0 };
    char buf[100];
    uint16_t langcode = 0;
    double longitude, latitude;
    const char *key = "location";

    if (len < 4 + 2 + 1 + 1 + 4 + 4 + 4)
        return AVERROR_INVALIDDATA;

    avio_skip(pb, 4); // version+flags
    langcode = avio_rb16(pb);
    ff_mov_lang_to_iso639(langcode, language);
    len -= 6;

    len -= avio_get_str(pb, len, buf, sizeof(buf)); // place name
    if (len < 1)
        return AVERROR_INVALIDDATA;
    avio_skip(pb, 1); // role
    len -= 1;

    if (len < 14)
        return AVERROR_INVALIDDATA;
    longitude = ((int32_t) avio_rb32(pb)) / (float) (1 << 16);
    latitude  = ((int32_t) avio_rb32(pb)) / (float) (1 << 16);

    // Try to output in the same format as the ?xyz field
    snprintf(buf, sizeof(buf), "%+08.4f%+09.4f/", latitude, longitude);
    if (*language && strcmp(language, "und")) {
        char key2[16];
        snprintf(key2, sizeof(key2), "%s-%s", key, language);
        av_dict_set(&c->fc->metadata, key2, buf, 0);
    }
    c->fc->event_flags |= AVFMT_EVENT_FLAG_METADATA_UPDATED;
    return av_dict_set(&c->fc->metadata, key, buf, 0);
}

static int mov_read_udta_string(MOVContext *c, AVIOContext *pb, MOVAtom atom)
{
    char tmp_key[5];
    char key2[32], language[4] = {0};
    char *str = NULL;
    const char *key = NULL;
    uint16_t langcode = 0;
    uint32_t data_type = 0, str_size, str_size_alloc;
    int (*parse)(MOVContext*, AVIOContext*, unsigned, const char*) = NULL;
    int raw = 0;

    switch (atom.type) {
    case MKTAG( '@','P','R','M'): key = "premiere_version"; raw = 1; break;
    case MKTAG( '@','P','R','Q'): key = "quicktime_version"; raw = 1; break;
    case MKTAG( 'X','M','P','_'):
        if (c->export_xmp) { key = "xmp"; raw = 1; } break;
    case MKTAG( 'a','A','R','T'): key = "album_artist";    break;
    case MKTAG( 'a','k','I','D'): key = "account_type";
        parse = mov_metadata_int8_no_padding; break;
    case MKTAG( 'a','p','I','D'): key = "account_id"; break;
    case MKTAG( 'c','a','t','g'): key = "category"; break;
    case MKTAG( 'c','p','i','l'): key = "compilation";
        parse = mov_metadata_int8_no_padding; break;
    case MKTAG( 'c','p','r','t'): key = "copyright"; break;
    case MKTAG( 'd','e','s','c'): key = "description"; break;
    case MKTAG( 'd','i','s','k'): key = "disc";
        parse = mov_metadata_track_or_disc_number; break;
    case MKTAG( 'e','g','i','d'): key = "episode_uid";
        parse = mov_metadata_int8_no_padding; break;
    case MKTAG( 'g','n','r','e'): key = "genre";
        parse = mov_metadata_gnre; break;
    case MKTAG( 'h','d','v','d'): key = "hd_video";
        parse = mov_metadata_int8_no_padding; break;
    case MKTAG( 'k','e','y','w'): key = "keywords";  break;
    case MKTAG( 'l','d','e','s'): key = "synopsis";  break;
    case MKTAG( 'l','o','c','i'):
        return mov_metadata_loci(c, pb, atom.size);
    case MKTAG( 'p','c','s','t'): key = "podcast";
        parse = mov_metadata_int8_no_padding; break;
    case MKTAG( 'p','g','a','p'): key = "gapless_playback";
        parse = mov_metadata_int8_no_padding; break;
    case MKTAG( 'p','u','r','d'): key = "purchase_date"; break;
    case MKTAG( 'r','t','n','g'): key = "rating";
        parse = mov_metadata_int8_no_padding; break;
    case MKTAG( 's','o','a','a'): key = "sort_album_artist"; break;
    case MKTAG( 's','o','a','l'): key = "sort_album";   break;
    case MKTAG( 's','o','a','r'): key = "sort_artist";  break;
    case MKTAG( 's','o','c','o'): key = "sort_composer"; break;
    case MKTAG( 's','o','n','m'): key = "sort_name";    break;
    case MKTAG( 's','o','s','n'): key = "sort_show";    break;
    case MKTAG( 's','t','i','k'): key = "media_type";
        parse = mov_metadata_int8_no_padding; break;
    case MKTAG( 't','r','k','n'): key = "track";
        parse = mov_metadata_track_or_disc_number; break;
    case MKTAG( 't','v','e','n'): key = "episode_id"; break;
    case MKTAG( 't','v','e','s'): key = "episode_sort";
        parse = mov_metadata_int8_bypass_padding; break;
    case MKTAG( 't','v','n','n'): key = "network";   break;
    case MKTAG( 't','v','s','h'): key = "show";      break;
    case MKTAG( 't','v','s','n'): key = "season_number";
        parse = mov_metadata_int8_bypass_padding; break;
    case MKTAG(0xa9,'A','R','T'): key = "artist";    break;
    case MKTAG(0xa9,'P','R','D'): key = "producer";  break;
    case MKTAG(0xa9,'a','l','b'): key = "album";     break;
    case MKTAG(0xa9,'a','u','t'): key = "artist";    break;
    case MKTAG(0xa9,'c','h','p'): key = "chapter";   break;
    case MKTAG(0xa9,'c','m','t'): key = "comment";   break;
    case MKTAG(0xa9,'c','o','m'): key = "composer";  break;
    case MKTAG(0xa9,'c','p','y'): key = "copyright"; break;
    case MKTAG(0xa9,'d','a','y'): key = "date";      break;
    case MKTAG(0xa9,'d','i','r'): key = "director";  break;
    case MKTAG(0xa9,'d','i','s'): key = "disclaimer"; break;
    case MKTAG(0xa9,'e','d','1'): key = "edit_date"; break;
    case MKTAG(0xa9,'e','n','c'): key = "encoder";   break;
    case MKTAG(0xa9,'f','m','t'): key = "original_format"; break;
    case MKTAG(0xa9,'g','e','n'): key = "genre";     break;
    case MKTAG(0xa9,'g','r','p'): key = "grouping";  break;
    case MKTAG(0xa9,'h','s','t'): key = "host_computer"; break;
    case MKTAG(0xa9,'i','n','f'): key = "comment";   break;
    case MKTAG(0xa9,'l','y','r'): key = "lyrics";    break;
    case MKTAG(0xa9,'m','a','k'): key = "make";      break;
    case MKTAG(0xa9,'m','o','d'): key = "model";     break;
    case MKTAG(0xa9,'n','a','m'): key = "title";     break;
    case MKTAG(0xa9,'o','p','e'): key = "original_artist"; break;
    case MKTAG(0xa9,'p','r','d'): key = "producer";  break;
    case MKTAG(0xa9,'p','r','f'): key = "performers"; break;
    case MKTAG(0xa9,'r','e','q'): key = "playback_requirements"; break;
    case MKTAG(0xa9,'s','r','c'): key = "original_source"; break;
    case MKTAG(0xa9,'s','t','3'): key = "subtitle";  break;
    case MKTAG(0xa9,'s','w','r'): key = "encoder";   break;
    case MKTAG(0xa9,'t','o','o'): key = "encoder";   break;
    case MKTAG(0xa9,'t','r','k'): key = "track";     break;
    case MKTAG(0xa9,'u','r','l'): key = "URL";       break;
    case MKTAG(0xa9,'w','r','n'): key = "warning";   break;
    case MKTAG(0xa9,'w','r','t'): key = "composer";  break;
    case MKTAG(0xa9,'x','y','z'): key = "location";  break;
    }
retry:
    if (c->itunes_metadata && atom.size > 8) {
        int data_size = avio_rb32(pb);
        int tag = avio_rl32(pb);
        if (tag == MKTAG('d','a','t','a') && data_size <= atom.size) {
            data_type = avio_rb32(pb); // type
            avio_rb32(pb); // unknown
            str_size = data_size - 16;
            atom.size -= 16;

            if (atom.type == MKTAG('c', 'o', 'v', 'r')) {
                int ret = mov_read_covr(c, pb, data_type, str_size);
                if (ret < 0) {
                    av_log(c->fc, AV_LOG_ERROR, "Error parsing cover art.\n");
                }
                return ret;
            }
        } else return 0;
    } else if (atom.size > 4 && key && !c->itunes_metadata && !raw) {
        str_size = avio_rb16(pb); // string length
        if (str_size > atom.size) {
            raw = 1;
            avio_seek(pb, -2, SEEK_CUR);
            av_log(c->fc, AV_LOG_WARNING, "UDTA parsing failed retrying raw\n");
            goto retry;
        }
        langcode = avio_rb16(pb);
        ff_mov_lang_to_iso639(langcode, language);
        atom.size -= 4;
    } else
        str_size = atom.size;

    if (c->export_all && !key) {
        snprintf(tmp_key, 5, "%.4s", (char*)&atom.type);
        key = tmp_key;
    }

    if (!key)
        return 0;
    if (atom.size < 0 || str_size >= INT_MAX/2)
        return AVERROR_INVALIDDATA;

    // worst-case requirement for output string in case of utf8 coded input
    str_size_alloc = (raw ? str_size : str_size * 2) + 1;
    str = av_mallocz(str_size_alloc);
    if (!str)
        return AVERROR(ENOMEM);

    if (parse)
        parse(c, pb, str_size, key);
    else {
        if (!raw && (data_type == 3 || (data_type == 0 && (langcode < 0x400 || langcode == 0x7fff)))) { // MAC Encoded
            mov_read_mac_string(c, pb, str_size, str, str_size_alloc);
        } else {
            int ret = avio_read(pb, str, str_size);
            if (ret != str_size) {
                av_freep(&str);
                return ret < 0 ? ret : AVERROR_INVALIDDATA;
            }
            str[str_size] = 0;
        }
        c->fc->event_flags |= AVFMT_EVENT_FLAG_METADATA_UPDATED;
        av_dict_set(&c->fc->metadata, key, str, 0);
        if (*language && strcmp(language, "und")) {
            snprintf(key2, sizeof(key2), "%s-%s", key, language);
            av_dict_set(&c->fc->metadata, key2, str, 0);
        }
    }
    av_log(c->fc, AV_LOG_TRACE, "lang \"%3s\" ", language);
    av_log(c->fc, AV_LOG_TRACE, "tag \"%s\" value \"%s\" atom \"%.4s\" %d %"PRId64"\n",
            key, str, (char*)&atom.type, str_size_alloc, atom.size);

    av_freep(&str);
    return 0;
}

static int mov_read_chpl(MOVContext *c, AVIOContext *pb, MOVAtom atom)
{
    int64_t start;
    int i, nb_chapters, str_len, version;
    char str[256+1];

    if ((atom.size -= 5) < 0)
        return 0;

    version = avio_r8(pb);
    avio_rb24(pb);
    if (version)
        avio_rb32(pb); // ???
    nb_chapters = avio_r8(pb);

    for (i = 0; i < nb_chapters; i++) {
        if (atom.size < 9)
            return 0;

        start = avio_rb64(pb);
        str_len = avio_r8(pb);

        if ((atom.size -= 9+str_len) < 0)
            return 0;

        avio_read(pb, str, str_len);
        str[str_len] = 0;
        avpriv_new_chapter(c->fc, i, (AVRational){1,10000000}, start, AV_NOPTS_VALUE, str);
    }
    return 0;
}

#define MIN_DATA_ENTRY_BOX_SIZE 12
static int mov_read_dref(MOVContext *c, AVIOContext *pb, MOVAtom atom)
{
    AVStream *st;
    MOVStreamContext *sc;
    int entries, i, j;

    if (c->fc->nb_streams < 1)
        return 0;
    st = c->fc->streams[c->fc->nb_streams-1];
    sc = st->priv_data;

    avio_rb32(pb); // version + flags
    entries = avio_rb32(pb);
    if (entries >  (atom.size - 1) / MIN_DATA_ENTRY_BOX_SIZE + 1 ||
        entries >= UINT_MAX / sizeof(*sc->drefs))
        return AVERROR_INVALIDDATA;
    av_free(sc->drefs);
    sc->drefs_count = 0;
    sc->drefs = av_mallocz(entries * sizeof(*sc->drefs));
    if (!sc->drefs)
        return AVERROR(ENOMEM);
    sc->drefs_count = entries;

    for (i = 0; i < sc->drefs_count; i++) {
        MOVDref *dref = &sc->drefs[i];
        uint32_t size = avio_rb32(pb);
        int64_t next = avio_tell(pb) + size - 4;

        if (size < 12)
            return AVERROR_INVALIDDATA;

        dref->type = avio_rl32(pb);
        avio_rb32(pb); // version + flags
        av_log(c->fc, AV_LOG_TRACE, "type %.4s size %d\n", (char*)&dref->type, size);

        if (dref->type == MKTAG('a','l','i','s') && size > 150) {
            /* macintosh alias record */
            uint16_t volume_len, len;
            int16_t type;

            avio_skip(pb, 10);

            volume_len = avio_r8(pb);
            volume_len = FFMIN(volume_len, 27);
            avio_read(pb, dref->volume, 27);
            dref->volume[volume_len] = 0;
            av_log(c->fc, AV_LOG_DEBUG, "volume %s, len %d\n", dref->volume, volume_len);

            avio_skip(pb, 12);

            len = avio_r8(pb);
            len = FFMIN(len, 63);
            avio_read(pb, dref->filename, 63);
            dref->filename[len] = 0;
            av_log(c->fc, AV_LOG_DEBUG, "filename %s, len %d\n", dref->filename, len);

            avio_skip(pb, 16);

            /* read next level up_from_alias/down_to_target */
            dref->nlvl_from = avio_rb16(pb);
            dref->nlvl_to   = avio_rb16(pb);
            av_log(c->fc, AV_LOG_DEBUG, "nlvl from %d, nlvl to %d\n",
                   dref->nlvl_from, dref->nlvl_to);

            avio_skip(pb, 16);

            for (type = 0; type != -1 && avio_tell(pb) < next; ) {
                if(avio_feof(pb))
                    return AVERROR_EOF;
                type = avio_rb16(pb);
                len = avio_rb16(pb);
                av_log(c->fc, AV_LOG_DEBUG, "type %d, len %d\n", type, len);
                if (len&1)
                    len += 1;
                if (type == 2) { // absolute path
                    av_free(dref->path);
                    dref->path = av_mallocz(len+1);
                    if (!dref->path)
                        return AVERROR(ENOMEM);
                    avio_read(pb, dref->path, len);
                    if (len > volume_len && !strncmp(dref->path, dref->volume, volume_len)) {
                        len -= volume_len;
                        memmove(dref->path, dref->path+volume_len, len);
                        dref->path[len] = 0;
                    }
                    for (j = 0; j < len; j++)
                        if (dref->path[j] == ':')
                            dref->path[j] = '/';
                    av_log(c->fc, AV_LOG_DEBUG, "path %s\n", dref->path);
                } else if (type == 0) { // directory name
                    av_free(dref->dir);
                    dref->dir = av_malloc(len+1);
                    if (!dref->dir)
                        return AVERROR(ENOMEM);
                    if (avio_read(pb, dref->dir, len) != len)
                        return AVERROR_INVALIDDATA;
                    dref->dir[len] = 0;
                    for (j = 0; j < len; j++)
                        if (dref->dir[j] == ':')
                            dref->dir[j] = '/';
                    av_log(c->fc, AV_LOG_DEBUG, "dir %s\n", dref->dir);
                } else
                    avio_skip(pb, len);
            }
        }
        avio_seek(pb, next, SEEK_SET);
    }
    return 0;
}

static int mov_read_hdlr(MOVContext *c, AVIOContext *pb, MOVAtom atom)
{
    AVStream *st;
    uint32_t type;
    uint32_t av_unused ctype;
    int64_t title_size;
    char *title_str;

    if (c->fc->nb_streams < 1) // meta before first trak
        return 0;

    st = c->fc->streams[c->fc->nb_streams-1];

    avio_r8(pb); /* version */
    avio_rb24(pb); /* flags */

    /* component type */
    ctype = avio_rl32(pb);
    type = avio_rl32(pb); /* component subtype */

    av_log(c->fc, AV_LOG_TRACE, "ctype= %.4s (0x%08x)\n", (char*)&ctype, ctype);
    av_log(c->fc, AV_LOG_TRACE, "stype= %.4s\n", (char*)&type);

    if     (type == MKTAG('v','i','d','e'))
        st->codec->codec_type = AVMEDIA_TYPE_VIDEO;
    else if (type == MKTAG('s','o','u','n'))
        st->codec->codec_type = AVMEDIA_TYPE_AUDIO;
    else if (type == MKTAG('m','1','a',' '))
        st->codec->codec_id = AV_CODEC_ID_MP2;
    else if ((type == MKTAG('s','u','b','p')) || (type == MKTAG('c','l','c','p')))
        st->codec->codec_type = AVMEDIA_TYPE_SUBTITLE;

    avio_rb32(pb); /* component  manufacture */
    avio_rb32(pb); /* component flags */
    avio_rb32(pb); /* component flags mask */

    title_size = atom.size - 24;
    if (title_size > 0) {
        title_str = av_malloc(title_size + 1); /* Add null terminator */
        if (!title_str)
            return AVERROR(ENOMEM);
        avio_read(pb, title_str, title_size);
        title_str[title_size] = 0;
        if (title_str[0]) {
            int off = (!c->isom && title_str[0] == title_size - 1);
            av_dict_set(&st->metadata, "handler_name", title_str + off, 0);
        }
        av_freep(&title_str);
    }

    return 0;
}

int ff_mov_read_esds(AVFormatContext *fc, AVIOContext *pb)
{
    AVStream *st;
    int tag;

    if (fc->nb_streams < 1)
        return 0;
    st = fc->streams[fc->nb_streams-1];

    avio_rb32(pb); /* version + flags */
    ff_mp4_read_descr(fc, pb, &tag);
    if (tag == MP4ESDescrTag) {
        ff_mp4_parse_es_descr(pb, NULL);
    } else
        avio_rb16(pb); /* ID */

    ff_mp4_read_descr(fc, pb, &tag);
    if (tag == MP4DecConfigDescrTag)
        ff_mp4_read_dec_config_descr(fc, st, pb);
    return 0;
}

static int mov_read_esds(MOVContext *c, AVIOContext *pb, MOVAtom atom)
{
    return ff_mov_read_esds(c->fc, pb);
}

static int mov_read_dac3(MOVContext *c, AVIOContext *pb, MOVAtom atom)
{
    AVStream *st;
    enum AVAudioServiceType *ast;
    int ac3info, acmod, lfeon, bsmod;

    if (c->fc->nb_streams < 1)
        return 0;
    st = c->fc->streams[c->fc->nb_streams-1];

    ast = (enum AVAudioServiceType*)ff_stream_new_side_data(st, AV_PKT_DATA_AUDIO_SERVICE_TYPE,
                                                            sizeof(*ast));
    if (!ast)
        return AVERROR(ENOMEM);

    ac3info = avio_rb24(pb);
    bsmod = (ac3info >> 14) & 0x7;
    acmod = (ac3info >> 11) & 0x7;
    lfeon = (ac3info >> 10) & 0x1;
    st->codec->channels = ((int[]){2,1,2,3,3,4,4,5})[acmod] + lfeon;
    st->codec->channel_layout = avpriv_ac3_channel_layout_tab[acmod];
    if (lfeon)
        st->codec->channel_layout |= AV_CH_LOW_FREQUENCY;
    *ast = bsmod;
    if (st->codec->channels > 1 && bsmod == 0x7)
        *ast = AV_AUDIO_SERVICE_TYPE_KARAOKE;

    st->codec->audio_service_type = *ast;

    return 0;
}

static int mov_read_dec3(MOVContext *c, AVIOContext *pb, MOVAtom atom)
{
    AVStream *st;
    enum AVAudioServiceType *ast;
    int eac3info, acmod, lfeon, bsmod;

    if (c->fc->nb_streams < 1)
        return 0;
    st = c->fc->streams[c->fc->nb_streams-1];

    ast = (enum AVAudioServiceType*)ff_stream_new_side_data(st, AV_PKT_DATA_AUDIO_SERVICE_TYPE,
                                                            sizeof(*ast));
    if (!ast)
        return AVERROR(ENOMEM);

    /* No need to parse fields for additional independent substreams and its
     * associated dependent substreams since libavcodec's E-AC-3 decoder
     * does not support them yet. */
    avio_rb16(pb); /* data_rate and num_ind_sub */
    eac3info = avio_rb24(pb);
    bsmod = (eac3info >> 12) & 0x1f;
    acmod = (eac3info >>  9) & 0x7;
    lfeon = (eac3info >>  8) & 0x1;
    st->codec->channel_layout = avpriv_ac3_channel_layout_tab[acmod];
    if (lfeon)
        st->codec->channel_layout |= AV_CH_LOW_FREQUENCY;
    st->codec->channels = av_get_channel_layout_nb_channels(st->codec->channel_layout);
    *ast = bsmod;
    if (st->codec->channels > 1 && bsmod == 0x7)
        *ast = AV_AUDIO_SERVICE_TYPE_KARAOKE;

    st->codec->audio_service_type = *ast;

    return 0;
}

static int mov_read_chan(MOVContext *c, AVIOContext *pb, MOVAtom atom)
{
    AVStream *st;

    if (c->fc->nb_streams < 1)
        return 0;
    st = c->fc->streams[c->fc->nb_streams-1];

    if (atom.size < 16)
        return 0;

    /* skip version and flags */
    avio_skip(pb, 4);

    ff_mov_read_chan(c->fc, pb, st, atom.size - 4);

    return 0;
}

static int mov_read_wfex(MOVContext *c, AVIOContext *pb, MOVAtom atom)
{
    AVStream *st;
    int ret;

    if (c->fc->nb_streams < 1)
        return 0;
    st = c->fc->streams[c->fc->nb_streams-1];

    if ((ret = ff_get_wav_header(pb, st->codec, atom.size, 0)) < 0)
        av_log(c->fc, AV_LOG_WARNING, "get_wav_header failed\n");

    return ret;
}

static int mov_read_pasp(MOVContext *c, AVIOContext *pb, MOVAtom atom)
{
    const int num = avio_rb32(pb);
    const int den = avio_rb32(pb);
    AVStream *st;

    if (c->fc->nb_streams < 1)
        return 0;
    st = c->fc->streams[c->fc->nb_streams-1];

    if ((st->sample_aspect_ratio.den != 1 || st->sample_aspect_ratio.num) && // default
        (den != st->sample_aspect_ratio.den || num != st->sample_aspect_ratio.num)) {
        av_log(c->fc, AV_LOG_WARNING,
               "sample aspect ratio already set to %d:%d, ignoring 'pasp' atom (%d:%d)\n",
               st->sample_aspect_ratio.num, st->sample_aspect_ratio.den,
               num, den);
    } else if (den != 0) {
        av_reduce(&st->sample_aspect_ratio.num, &st->sample_aspect_ratio.den,
                  num, den, 32767);
    }
    return 0;
}

/* this atom contains actual media data */
static int mov_read_mdat(MOVContext *c, AVIOContext *pb, MOVAtom atom)
{
    if (atom.size == 0) /* wrong one (MP4) */
        return 0;
    c->found_mdat=1;
    return 0; /* now go for moov */
}

/* read major brand, minor version and compatible brands and store them as metadata */
static int mov_read_ftyp(MOVContext *c, AVIOContext *pb, MOVAtom atom)
{
    uint32_t minor_ver;
    int comp_brand_size;
    char* comp_brands_str;
    uint8_t type[5] = {0};

    avio_read(pb, type, 4);
    if (strcmp(type, "qt  "))
        c->isom = 1;
    av_log(c->fc, AV_LOG_DEBUG, "ISO: File Type Major Brand: %.4s\n",(char *)&type);
    av_dict_set(&c->fc->metadata, "major_brand", type, 0);
    minor_ver = avio_rb32(pb); /* minor version */
    av_dict_set_int(&c->fc->metadata, "minor_version", minor_ver, 0);

    comp_brand_size = atom.size - 8;
    if (comp_brand_size < 0)
        return AVERROR_INVALIDDATA;
    comp_brands_str = av_malloc(comp_brand_size + 1); /* Add null terminator */
    if (!comp_brands_str)
        return AVERROR(ENOMEM);
    avio_read(pb, comp_brands_str, comp_brand_size);
    comp_brands_str[comp_brand_size] = 0;
    av_dict_set(&c->fc->metadata, "compatible_brands", comp_brands_str, 0);
    av_freep(&comp_brands_str);

    return 0;
}

/* this atom should contain all header atoms */
static int mov_read_moov(MOVContext *c, AVIOContext *pb, MOVAtom atom)
{
    int ret;

    if (c->found_moov) {
        av_log(c->fc, AV_LOG_WARNING, "Found duplicated MOOV Atom. Skipped it\n");
        avio_skip(pb, atom.size);
        return 0;
    }

    if ((ret = mov_read_default(c, pb, atom)) < 0)
        return ret;
    /* we parsed the 'moov' atom, we can terminate the parsing as soon as we find the 'mdat' */
    /* so we don't parse the whole file if over a network */
    c->found_moov=1;
    return 0; /* now go for mdat */
}

static int mov_read_moof(MOVContext *c, AVIOContext *pb, MOVAtom atom)
{
    if (!c->has_looked_for_mfra && c->use_mfra_for > 0) {
        c->has_looked_for_mfra = 1;
        if (pb->seekable) {
            int ret;
            av_log(c->fc, AV_LOG_VERBOSE, "stream has moof boxes, will look "
                    "for a mfra\n");
            if ((ret = mov_read_mfra(c, pb)) < 0) {
                av_log(c->fc, AV_LOG_VERBOSE, "found a moof box but failed to "
                        "read the mfra (may be a live ismv)\n");
            }
        } else {
            av_log(c->fc, AV_LOG_VERBOSE, "found a moof box but stream is not "
                    "seekable, can not look for mfra\n");
        }
    }
    c->fragment.moof_offset = c->fragment.implicit_offset = avio_tell(pb) - 8;
    av_log(c->fc, AV_LOG_TRACE, "moof offset %"PRIx64"\n", c->fragment.moof_offset);
    return mov_read_default(c, pb, atom);
}

static void mov_metadata_creation_time(AVDictionary **metadata, int64_t time)
{
    char buffer[32];
    if (time) {
        struct tm *ptm, tmbuf;
        time_t timet;
        if(time >= 2082844800)
            time -= 2082844800;  /* seconds between 1904-01-01 and Epoch */
        timet = time;
        ptm = gmtime_r(&timet, &tmbuf);
        if (!ptm) return;
        if (strftime(buffer, sizeof(buffer), "%Y-%m-%d %H:%M:%S", ptm))
            av_dict_set(metadata, "creation_time", buffer, 0);
    }
}

static int mov_read_mdhd(MOVContext *c, AVIOContext *pb, MOVAtom atom)
{
    AVStream *st;
    MOVStreamContext *sc;
    int version;
    char language[4] = {0};
    unsigned lang;
    int64_t creation_time;

    if (c->fc->nb_streams < 1)
        return 0;
    st = c->fc->streams[c->fc->nb_streams-1];
    sc = st->priv_data;

    if (sc->time_scale) {
        av_log(c->fc, AV_LOG_ERROR, "Multiple mdhd?\n");
        return AVERROR_INVALIDDATA;
    }

    version = avio_r8(pb);
    if (version > 1) {
        avpriv_request_sample(c->fc, "Version %d", version);
        return AVERROR_PATCHWELCOME;
    }
    avio_rb24(pb); /* flags */
    if (version == 1) {
        creation_time = avio_rb64(pb);
        avio_rb64(pb);
    } else {
        creation_time = avio_rb32(pb);
        avio_rb32(pb); /* modification time */
    }
    mov_metadata_creation_time(&st->metadata, creation_time);

    sc->time_scale = avio_rb32(pb);
    st->duration = (version == 1) ? avio_rb64(pb) : avio_rb32(pb); /* duration */

    lang = avio_rb16(pb); /* language */
    if (ff_mov_lang_to_iso639(lang, language))
        av_dict_set(&st->metadata, "language", language, 0);
    avio_rb16(pb); /* quality */

    return 0;
}

static int mov_read_mvhd(MOVContext *c, AVIOContext *pb, MOVAtom atom)
{
    int64_t creation_time;
    int version = avio_r8(pb); /* version */
    avio_rb24(pb); /* flags */

    if (version == 1) {
        creation_time = avio_rb64(pb);
        avio_rb64(pb);
    } else {
        creation_time = avio_rb32(pb);
        avio_rb32(pb); /* modification time */
    }
    mov_metadata_creation_time(&c->fc->metadata, creation_time);
    c->time_scale = avio_rb32(pb); /* time scale */

    av_log(c->fc, AV_LOG_TRACE, "time scale = %i\n", c->time_scale);

    c->duration = (version == 1) ? avio_rb64(pb) : avio_rb32(pb); /* duration */
    // set the AVCodecContext duration because the duration of individual tracks
    // may be inaccurate
    if (c->time_scale > 0 && !c->trex_data)
        c->fc->duration = av_rescale(c->duration, AV_TIME_BASE, c->time_scale);
    avio_rb32(pb); /* preferred scale */

    avio_rb16(pb); /* preferred volume */

    avio_skip(pb, 10); /* reserved */

    avio_skip(pb, 36); /* display matrix */

    avio_rb32(pb); /* preview time */
    avio_rb32(pb); /* preview duration */
    avio_rb32(pb); /* poster time */
    avio_rb32(pb); /* selection time */
    avio_rb32(pb); /* selection duration */
    avio_rb32(pb); /* current time */
    avio_rb32(pb); /* next track ID */
<<<<<<< HEAD
=======

    return 0;
}

static int mov_read_smi(MOVContext *c, AVIOContext *pb, MOVAtom atom)
{
    AVStream *st;

    if (c->fc->nb_streams < 1)
        return 0;
    st = c->fc->streams[c->fc->nb_streams-1];

    if ((uint64_t)atom.size > (1<<30))
        return AVERROR_INVALIDDATA;

    // currently SVQ3 decoder expect full STSD header - so let's fake it
    // this should be fixed and just SMI header should be passed
    av_free(st->codec->extradata);
    st->codec->extradata = av_mallocz(atom.size + 0x5a + FF_INPUT_BUFFER_PADDING_SIZE);
    if (!st->codec->extradata)
        return AVERROR(ENOMEM);
    st->codec->extradata_size = 0x5a + atom.size;
    memcpy(st->codec->extradata, "SVQ3", 4); // fake
    avio_read(pb, st->codec->extradata + 0x5a, atom.size);
    av_log(c->fc, AV_LOG_TRACE, "Reading SMI %"PRId64"  %s\n", atom.size, st->codec->extradata + 0x5a);
>>>>>>> 1a3eb042
    return 0;
}

static int mov_read_enda(MOVContext *c, AVIOContext *pb, MOVAtom atom)
{
    AVStream *st;
    int little_endian;

    if (c->fc->nb_streams < 1)
        return 0;
    st = c->fc->streams[c->fc->nb_streams-1];

<<<<<<< HEAD
    little_endian = avio_rb16(pb) & 0xFF;
    av_dlog(c->fc, "enda %d\n", little_endian);
=======
    little_endian = !!avio_rb16(pb);
    av_log(c->fc, AV_LOG_TRACE, "enda %d\n", little_endian);
>>>>>>> 1a3eb042
    if (little_endian == 1) {
        switch (st->codec->codec_id) {
        case AV_CODEC_ID_PCM_S24BE:
            st->codec->codec_id = AV_CODEC_ID_PCM_S24LE;
            break;
        case AV_CODEC_ID_PCM_S32BE:
            st->codec->codec_id = AV_CODEC_ID_PCM_S32LE;
            break;
        case AV_CODEC_ID_PCM_F32BE:
            st->codec->codec_id = AV_CODEC_ID_PCM_F32LE;
            break;
        case AV_CODEC_ID_PCM_F64BE:
            st->codec->codec_id = AV_CODEC_ID_PCM_F64LE;
            break;
        default:
            break;
        }
    }
    return 0;
}

static int mov_read_colr(MOVContext *c, AVIOContext *pb, MOVAtom atom)
{
    AVStream *st;
    char color_parameter_type[5] = { 0 };
    int color_primaries, color_trc, color_matrix;

    if (c->fc->nb_streams < 1)
        return 0;
    st = c->fc->streams[c->fc->nb_streams - 1];

    avio_read(pb, color_parameter_type, 4);
    if (strncmp(color_parameter_type, "nclx", 4) &&
        strncmp(color_parameter_type, "nclc", 4)) {
        av_log(c->fc, AV_LOG_WARNING, "unsupported color_parameter_type %s\n",
               color_parameter_type);
        return 0;
    }

    color_primaries = avio_rb16(pb);
    color_trc = avio_rb16(pb);
    color_matrix = avio_rb16(pb);

<<<<<<< HEAD
    av_dlog(c->fc, "%s: pri %d trc %d matrix %d",
            color_parameter_type, color_primaries, color_trc, color_matrix);
=======
    av_log(c->fc, AV_LOG_TRACE,
           "%s: pri %"PRIu16" trc %"PRIu16" matrix %"PRIu16"",
           color_parameter_type, color_primaries, color_trc, color_matrix);
>>>>>>> 1a3eb042

    if (!strncmp(color_parameter_type, "nclx", 4)) {
        uint8_t color_range = avio_r8(pb) >> 7;
        av_log(c->fc, AV_LOG_TRACE, " full %"PRIu8"", color_range);
        if (color_range)
            st->codec->color_range = AVCOL_RANGE_JPEG;
        else
            st->codec->color_range = AVCOL_RANGE_MPEG;
        /* 14496-12 references JPEG XR specs (rather than the more complete
         * 23001-8) so some adjusting is required */
        if (color_primaries >= AVCOL_PRI_FILM)
            color_primaries = AVCOL_PRI_UNSPECIFIED;
        if ((color_trc >= AVCOL_TRC_LINEAR &&
             color_trc <= AVCOL_TRC_LOG_SQRT) ||
            color_trc >= AVCOL_TRC_BT2020_10)
            color_trc = AVCOL_TRC_UNSPECIFIED;
        if (color_matrix >= AVCOL_SPC_BT2020_NCL)
            color_matrix = AVCOL_SPC_UNSPECIFIED;
        st->codec->color_primaries = color_primaries;
        st->codec->color_trc = color_trc;
        st->codec->colorspace = color_matrix;
    } else if (!strncmp(color_parameter_type, "nclc", 4)) {
        /* color primaries, Table 4-4 */
        switch (color_primaries) {
        case 1: st->codec->color_primaries = AVCOL_PRI_BT709; break;
        case 5: st->codec->color_primaries = AVCOL_PRI_SMPTE170M; break;
        case 6: st->codec->color_primaries = AVCOL_PRI_SMPTE240M; break;
        }
        /* color transfer, Table 4-5 */
        switch (color_trc) {
        case 1: st->codec->color_trc = AVCOL_TRC_BT709; break;
        case 7: st->codec->color_trc = AVCOL_TRC_SMPTE240M; break;
        }
        /* color matrix, Table 4-6 */
        switch (color_matrix) {
        case 1: st->codec->colorspace = AVCOL_SPC_BT709; break;
        case 6: st->codec->colorspace = AVCOL_SPC_BT470BG; break;
        case 7: st->codec->colorspace = AVCOL_SPC_SMPTE240M; break;
        }
    }
    av_log(c->fc, AV_LOG_TRACE, "\n");

    return 0;
}

static int mov_read_fiel(MOVContext *c, AVIOContext *pb, MOVAtom atom)
{
    AVStream *st;
    unsigned mov_field_order;
    enum AVFieldOrder decoded_field_order = AV_FIELD_UNKNOWN;

    if (c->fc->nb_streams < 1) // will happen with jp2 files
        return 0;
    st = c->fc->streams[c->fc->nb_streams-1];
    if (atom.size < 2)
        return AVERROR_INVALIDDATA;
    mov_field_order = avio_rb16(pb);
    if ((mov_field_order & 0xFF00) == 0x0100)
        decoded_field_order = AV_FIELD_PROGRESSIVE;
    else if ((mov_field_order & 0xFF00) == 0x0200) {
        switch (mov_field_order & 0xFF) {
        case 0x01: decoded_field_order = AV_FIELD_TT;
                   break;
        case 0x06: decoded_field_order = AV_FIELD_BB;
                   break;
        case 0x09: decoded_field_order = AV_FIELD_TB;
                   break;
        case 0x0E: decoded_field_order = AV_FIELD_BT;
                   break;
        }
    }
    if (decoded_field_order == AV_FIELD_UNKNOWN && mov_field_order) {
        av_log(NULL, AV_LOG_ERROR, "Unknown MOV field order 0x%04x\n", mov_field_order);
    }
    st->codec->field_order = decoded_field_order;

    return 0;
}

static int mov_realloc_extradata(AVCodecContext *codec, MOVAtom atom)
{
    int err = 0;
    uint64_t size = (uint64_t)codec->extradata_size + atom.size + 8 + FF_INPUT_BUFFER_PADDING_SIZE;
    if (size > INT_MAX || (uint64_t)atom.size > INT_MAX)
        return AVERROR_INVALIDDATA;
    if ((err = av_reallocp(&codec->extradata, size)) < 0) {
        codec->extradata_size = 0;
        return err;
    }
    codec->extradata_size = size - FF_INPUT_BUFFER_PADDING_SIZE;
    return 0;
}

/* Read a whole atom into the extradata return the size of the atom read, possibly truncated if != atom.size */
static int64_t mov_read_atom_into_extradata(MOVContext *c, AVIOContext *pb, MOVAtom atom,
                                        AVCodecContext *codec, uint8_t *buf)
{
    int64_t result = atom.size;
    int err;

    AV_WB32(buf    , atom.size + 8);
    AV_WL32(buf + 4, atom.type);
    err = avio_read(pb, buf + 8, atom.size);
    if (err < 0) {
        codec->extradata_size -= atom.size;
        return err;
    } else if (err < atom.size) {
        av_log(c->fc, AV_LOG_WARNING, "truncated extradata\n");
        codec->extradata_size -= atom.size - err;
        result = err;
    }
    memset(buf + 8 + err, 0, FF_INPUT_BUFFER_PADDING_SIZE);
    return result;
}

/* FIXME modify qdm2/svq3/h264 decoders to take full atom as extradata */
static int mov_read_extradata(MOVContext *c, AVIOContext *pb, MOVAtom atom,
                              enum AVCodecID codec_id)
{
    AVStream *st;
    uint64_t original_size;
    int err;

    if (c->fc->nb_streams < 1) // will happen with jp2 files
        return 0;
    st = c->fc->streams[c->fc->nb_streams-1];

    if (st->codec->codec_id != codec_id)
        return 0; /* unexpected codec_id - don't mess with extradata */

    original_size = st->codec->extradata_size;
    err = mov_realloc_extradata(st->codec, atom);
    if (err)
        return err;

    err =  mov_read_atom_into_extradata(c, pb, atom, st->codec,  st->codec->extradata + original_size);
    if (err < 0)
        return err;
    return 0; // Note: this is the original behavior to ignore truncation.
}

/* wrapper functions for reading ALAC/AVS/MJPEG/MJPEG2000 extradata atoms only for those codecs */
static int mov_read_alac(MOVContext *c, AVIOContext *pb, MOVAtom atom)
{
    return mov_read_extradata(c, pb, atom, AV_CODEC_ID_ALAC);
}

static int mov_read_avss(MOVContext *c, AVIOContext *pb, MOVAtom atom)
{
    return mov_read_extradata(c, pb, atom, AV_CODEC_ID_AVS);
}

static int mov_read_jp2h(MOVContext *c, AVIOContext *pb, MOVAtom atom)
{
    return mov_read_extradata(c, pb, atom, AV_CODEC_ID_JPEG2000);
}

static int mov_read_dpxe(MOVContext *c, AVIOContext *pb, MOVAtom atom)
{
    return mov_read_extradata(c, pb, atom, AV_CODEC_ID_R10K);
}

static int mov_read_avid(MOVContext *c, AVIOContext *pb, MOVAtom atom)
{
    int ret = mov_read_extradata(c, pb, atom, AV_CODEC_ID_AVUI);
    if(ret == 0)
        ret = mov_read_extradata(c, pb, atom, AV_CODEC_ID_DNXHD);
    return ret;
}

static int mov_read_targa_y216(MOVContext *c, AVIOContext *pb, MOVAtom atom)
{
    int ret = mov_read_extradata(c, pb, atom, AV_CODEC_ID_TARGA_Y216);

    if (!ret && c->fc->nb_streams >= 1) {
        AVCodecContext *avctx = c->fc->streams[c->fc->nb_streams-1]->codec;
        if (avctx->extradata_size >= 40) {
            avctx->height = AV_RB16(&avctx->extradata[36]);
            avctx->width  = AV_RB16(&avctx->extradata[38]);
        }
    }
    return ret;
}

static int mov_read_ares(MOVContext *c, AVIOContext *pb, MOVAtom atom)
{
    if (c->fc->nb_streams >= 1) {
        AVCodecContext *codec = c->fc->streams[c->fc->nb_streams-1]->codec;
        if (codec->codec_tag == MKTAG('A', 'V', 'i', 'n') &&
            codec->codec_id == AV_CODEC_ID_H264 &&
            atom.size > 11) {
            avio_skip(pb, 10);
            /* For AVID AVCI50, force width of 1440 to be able to select the correct SPS and PPS */
            if (avio_rb16(pb) == 0xd4d)
                codec->width = 1440;
            return 0;
        }
    }

    return mov_read_avid(c, pb, atom);
}

static int mov_read_aclr(MOVContext *c, AVIOContext *pb, MOVAtom atom)
{
    int ret = 0;
    int length = 0;
    uint64_t original_size;
    if (c->fc->nb_streams >= 1) {
        AVCodecContext *codec = c->fc->streams[c->fc->nb_streams-1]->codec;
        if (atom.size == 16) {
            original_size = codec->extradata_size;
            ret = mov_realloc_extradata(codec, atom);
            if (!ret) {
                length =  mov_read_atom_into_extradata(c, pb, atom, codec, codec->extradata + original_size);
                if (length == atom.size) {
                    const uint8_t range_value = codec->extradata[original_size + 19];
                    switch (range_value) {
                    case 1:
                        codec->color_range = AVCOL_RANGE_MPEG;
                        break;
                    case 2:
                        codec->color_range = AVCOL_RANGE_JPEG;
                        break;
                    default:
                        av_log(c, AV_LOG_WARNING, "ignored unknown aclr value (%d)\n", range_value);
                        break;
                    }
                    av_dlog(c, "color_range: %"PRIu8"\n", codec->color_range);
                } else {
                  /* For some reason the whole atom was not added to the extradata */
                  av_log(c, AV_LOG_ERROR, "aclr not decoded - incomplete atom\n");
                }
            } else {
                av_log(c, AV_LOG_ERROR, "aclr not decoded - unable to add atom to extradata\n");
            }
        } else {
            av_log(c, AV_LOG_WARNING, "aclr not decoded - unexpected size %"PRId64"\n", atom.size);
        }
    }

    return ret;
}

static int mov_read_svq3(MOVContext *c, AVIOContext *pb, MOVAtom atom)
{
    return mov_read_extradata(c, pb, atom, AV_CODEC_ID_SVQ3);
}

static int mov_read_wave(MOVContext *c, AVIOContext *pb, MOVAtom atom)
{
    AVStream *st;

    if (c->fc->nb_streams < 1)
        return 0;
    st = c->fc->streams[c->fc->nb_streams-1];

    if ((uint64_t)atom.size > (1<<30))
        return AVERROR_INVALIDDATA;

    if (st->codec->codec_id == AV_CODEC_ID_QDM2 ||
        st->codec->codec_id == AV_CODEC_ID_QDMC ||
        st->codec->codec_id == AV_CODEC_ID_SPEEX) {
        // pass all frma atom to codec, needed at least for QDMC and QDM2
        av_freep(&st->codec->extradata);
        if (ff_get_extradata(st->codec, pb, atom.size) < 0)
            return AVERROR(ENOMEM);
    } else if (atom.size > 8) { /* to read frma, esds atoms */
        int ret;
        if ((ret = mov_read_default(c, pb, atom)) < 0)
            return ret;
    } else
        avio_skip(pb, atom.size);
    return 0;
}

/**
 * This function reads atom content and puts data in extradata without tag
 * nor size unlike mov_read_extradata.
 */
static int mov_read_glbl(MOVContext *c, AVIOContext *pb, MOVAtom atom)
{
    AVStream *st;

    if (c->fc->nb_streams < 1)
        return 0;
    st = c->fc->streams[c->fc->nb_streams-1];

    if ((uint64_t)atom.size > (1<<30))
        return AVERROR_INVALIDDATA;

    if (atom.size >= 10) {
        // Broken files created by legacy versions of libavformat will
        // wrap a whole fiel atom inside of a glbl atom.
        unsigned size = avio_rb32(pb);
        unsigned type = avio_rl32(pb);
        avio_seek(pb, -8, SEEK_CUR);
        if (type == MKTAG('f','i','e','l') && size == atom.size)
            return mov_read_default(c, pb, atom);
    }
    if (st->codec->extradata_size > 1 && st->codec->extradata) {
        av_log(c, AV_LOG_WARNING, "ignoring multiple glbl\n");
        return 0;
    }
    av_freep(&st->codec->extradata);
    if (ff_get_extradata(st->codec, pb, atom.size) < 0)
        return AVERROR(ENOMEM);

    return 0;
}

static int mov_read_dvc1(MOVContext *c, AVIOContext *pb, MOVAtom atom)
{
    AVStream *st;
    uint8_t profile_level;
    int ret;

    if (c->fc->nb_streams < 1)
        return 0;
    st = c->fc->streams[c->fc->nb_streams-1];

    if (atom.size >= (1<<28) || atom.size < 7)
        return AVERROR_INVALIDDATA;

    profile_level = avio_r8(pb);
    if ((profile_level & 0xf0) != 0xc0)
        return 0;

    avio_seek(pb, 6, SEEK_CUR);
    av_freep(&st->codec->extradata);
    if ((ret = ff_get_extradata(st->codec, pb, atom.size - 7)) < 0)
        return ret;

    return 0;
}

/**
 * An strf atom is a BITMAPINFOHEADER struct. This struct is 40 bytes itself,
 * but can have extradata appended at the end after the 40 bytes belonging
 * to the struct.
 */
static int mov_read_strf(MOVContext *c, AVIOContext *pb, MOVAtom atom)
{
    AVStream *st;

    if (c->fc->nb_streams < 1)
        return 0;
    if (atom.size <= 40)
        return 0;
    st = c->fc->streams[c->fc->nb_streams-1];

    if ((uint64_t)atom.size > (1<<30))
        return AVERROR_INVALIDDATA;

    avio_skip(pb, 40);
    av_freep(&st->codec->extradata);
    if (ff_get_extradata(st->codec, pb, atom.size - 40) < 0)
        return AVERROR(ENOMEM);
    return 0;
}

static int mov_read_stco(MOVContext *c, AVIOContext *pb, MOVAtom atom)
{
    AVStream *st;
    MOVStreamContext *sc;
    unsigned int i, entries;

    if (c->fc->nb_streams < 1)
        return 0;
    st = c->fc->streams[c->fc->nb_streams-1];
    sc = st->priv_data;

    avio_r8(pb); /* version */
    avio_rb24(pb); /* flags */

    entries = avio_rb32(pb);

    if (!entries)
        return 0;

    if (sc->chunk_offsets)
        av_log(c->fc, AV_LOG_WARNING, "Duplicated STCO atom\n");
    av_free(sc->chunk_offsets);
    sc->chunk_count = 0;
    sc->chunk_offsets = av_malloc_array(entries, sizeof(*sc->chunk_offsets));
    if (!sc->chunk_offsets)
        return AVERROR(ENOMEM);
    sc->chunk_count = entries;

    if      (atom.type == MKTAG('s','t','c','o'))
        for (i = 0; i < entries && !pb->eof_reached; i++)
            sc->chunk_offsets[i] = avio_rb32(pb);
    else if (atom.type == MKTAG('c','o','6','4'))
        for (i = 0; i < entries && !pb->eof_reached; i++)
            sc->chunk_offsets[i] = avio_rb64(pb);
    else
        return AVERROR_INVALIDDATA;

    sc->chunk_count = i;

    if (pb->eof_reached)
        return AVERROR_EOF;

    return 0;
}

/**
 * Compute codec id for 'lpcm' tag.
 * See CoreAudioTypes and AudioStreamBasicDescription at Apple.
 */
enum AVCodecID ff_mov_get_lpcm_codec_id(int bps, int flags)
{
    /* lpcm flags:
     * 0x1 = float
     * 0x2 = big-endian
     * 0x4 = signed
     */
    return ff_get_pcm_codec_id(bps, flags & 1, flags & 2, flags & 4 ? -1 : 0);
}

static int mov_codec_id(AVStream *st, uint32_t format)
{
    int id = ff_codec_get_id(ff_codec_movaudio_tags, format);

    if (id <= 0 &&
        ((format & 0xFFFF) == 'm' + ('s' << 8) ||
         (format & 0xFFFF) == 'T' + ('S' << 8)))
        id = ff_codec_get_id(ff_codec_wav_tags, av_bswap32(format) & 0xFFFF);

    if (st->codec->codec_type != AVMEDIA_TYPE_VIDEO && id > 0) {
        st->codec->codec_type = AVMEDIA_TYPE_AUDIO;
    } else if (st->codec->codec_type != AVMEDIA_TYPE_AUDIO &&
               /* skip old asf mpeg4 tag */
               format && format != MKTAG('m','p','4','s')) {
        id = ff_codec_get_id(ff_codec_movvideo_tags, format);
        if (id <= 0)
            id = ff_codec_get_id(ff_codec_bmp_tags, format);
        if (id > 0)
            st->codec->codec_type = AVMEDIA_TYPE_VIDEO;
        else if (st->codec->codec_type == AVMEDIA_TYPE_DATA ||
                    (st->codec->codec_type == AVMEDIA_TYPE_SUBTITLE &&
                    st->codec->codec_id == AV_CODEC_ID_NONE)) {
            id = ff_codec_get_id(ff_codec_movsubtitle_tags, format);
            if (id > 0)
                st->codec->codec_type = AVMEDIA_TYPE_SUBTITLE;
        }
    }

    st->codec->codec_tag = format;

    return id;
}

static void mov_parse_stsd_video(MOVContext *c, AVIOContext *pb,
                                 AVStream *st, MOVStreamContext *sc)
{
    uint8_t codec_name[32];
    unsigned int color_depth, len, j;
    int color_greyscale;
    int color_table_id;

    avio_rb16(pb); /* version */
    avio_rb16(pb); /* revision level */
    avio_rb32(pb); /* vendor */
    avio_rb32(pb); /* temporal quality */
    avio_rb32(pb); /* spatial quality */

    st->codec->width  = avio_rb16(pb); /* width */
    st->codec->height = avio_rb16(pb); /* height */

    avio_rb32(pb); /* horiz resolution */
    avio_rb32(pb); /* vert resolution */
    avio_rb32(pb); /* data size, always 0 */
    avio_rb16(pb); /* frames per samples */

    len = avio_r8(pb); /* codec name, pascal string */
    if (len > 31)
        len = 31;
    mov_read_mac_string(c, pb, len, codec_name, sizeof(codec_name));
    if (len < 31)
        avio_skip(pb, 31 - len);

    if (codec_name[0])
        av_dict_set(&st->metadata, "encoder", codec_name, 0);

    /* codec_tag YV12 triggers an UV swap in rawdec.c */
    if (!memcmp(codec_name, "Planar Y'CbCr 8-bit 4:2:0", 25)) {
        st->codec->codec_tag = MKTAG('I', '4', '2', '0');
        st->codec->width &= ~1;
        st->codec->height &= ~1;
    }
    /* Flash Media Server uses tag H263 with Sorenson Spark */
    if (st->codec->codec_tag == MKTAG('H','2','6','3') &&
        !memcmp(codec_name, "Sorenson H263", 13))
        st->codec->codec_id = AV_CODEC_ID_FLV1;

    st->codec->bits_per_coded_sample = avio_rb16(pb); /* depth */
    color_table_id = avio_rb16(pb); /* colortable id */
    av_log(c->fc, AV_LOG_TRACE, "depth %d, ctab id %d\n",
            st->codec->bits_per_coded_sample, color_table_id);
    /* figure out the palette situation */
    color_depth     = st->codec->bits_per_coded_sample & 0x1F;
    color_greyscale = st->codec->bits_per_coded_sample & 0x20;
    /* Do not create a greyscale palette for cinepak */
    if (color_greyscale && st->codec->codec_id == AV_CODEC_ID_CINEPAK)
        return;

    /* if the depth is 2, 4, or 8 bpp, file is palettized */
    if ((color_depth == 2) || (color_depth == 4) || (color_depth == 8)) {
        /* for palette traversal */
        unsigned int color_start, color_count, color_end;
        unsigned char a, r, g, b;

        if (color_greyscale) {
            int color_index, color_dec;
            /* compute the greyscale palette */
            st->codec->bits_per_coded_sample = color_depth;
            color_count = 1 << color_depth;
            color_index = 255;
            color_dec   = 256 / (color_count - 1);
            for (j = 0; j < color_count; j++) {
                r = g = b = color_index;
                sc->palette[j] = (0xFFU << 24) | (r << 16) | (g << 8) | (b);
                color_index -= color_dec;
                if (color_index < 0)
                    color_index = 0;
            }
        } else if (color_table_id) {
            const uint8_t *color_table;
            /* if flag bit 3 is set, use the default palette */
            color_count = 1 << color_depth;
            if (color_depth == 2)
                color_table = ff_qt_default_palette_4;
            else if (color_depth == 4)
                color_table = ff_qt_default_palette_16;
            else
                color_table = ff_qt_default_palette_256;

            for (j = 0; j < color_count; j++) {
                r = color_table[j * 3 + 0];
                g = color_table[j * 3 + 1];
                b = color_table[j * 3 + 2];
                sc->palette[j] = (0xFFU << 24) | (r << 16) | (g << 8) | (b);
            }
        } else {
            /* load the palette from the file */
            color_start = avio_rb32(pb);
            color_count = avio_rb16(pb);
            color_end   = avio_rb16(pb);
            if ((color_start <= 255) && (color_end <= 255)) {
                for (j = color_start; j <= color_end; j++) {
                    /* each A, R, G, or B component is 16 bits;
                        * only use the top 8 bits */
                    a = avio_r8(pb);
                    avio_r8(pb);
                    r = avio_r8(pb);
                    avio_r8(pb);
                    g = avio_r8(pb);
                    avio_r8(pb);
                    b = avio_r8(pb);
                    avio_r8(pb);
                    sc->palette[j] = (a << 24 ) | (r << 16) | (g << 8) | (b);
                }
            }
        }
        sc->has_palette = 1;
    }
}

static void mov_parse_stsd_audio(MOVContext *c, AVIOContext *pb,
                                 AVStream *st, MOVStreamContext *sc)
{
    int bits_per_sample, flags;
    uint16_t version = avio_rb16(pb);
    AVDictionaryEntry *compatible_brands = av_dict_get(c->fc->metadata, "compatible_brands", NULL, AV_DICT_MATCH_CASE);

    avio_rb16(pb); /* revision level */
    avio_rb32(pb); /* vendor */

    st->codec->channels              = avio_rb16(pb); /* channel count */
    st->codec->bits_per_coded_sample = avio_rb16(pb); /* sample size */
    av_log(c->fc, AV_LOG_TRACE, "audio channels %d\n", st->codec->channels);

    sc->audio_cid = avio_rb16(pb);
    avio_rb16(pb); /* packet size = 0 */

    st->codec->sample_rate = ((avio_rb32(pb) >> 16));

    // Read QT version 1 fields. In version 0 these do not exist.
<<<<<<< HEAD
    av_dlog(c->fc, "version =%d, isom =%d\n", version, c->isom);
    if (!c->isom ||
        (compatible_brands && strstr(compatible_brands->value, "qt  "))) {

=======
    av_log(c->fc, AV_LOG_TRACE, "version =%d, isom =%d\n", version, c->isom);
    if (!c->isom) {
>>>>>>> 1a3eb042
        if (version == 1) {
            sc->samples_per_frame = avio_rb32(pb);
            avio_rb32(pb); /* bytes per packet */
            sc->bytes_per_frame = avio_rb32(pb);
            avio_rb32(pb); /* bytes per sample */
        } else if (version == 2) {
            avio_rb32(pb); /* sizeof struct only */
            st->codec->sample_rate = av_int2double(avio_rb64(pb));
            st->codec->channels    = avio_rb32(pb);
            avio_rb32(pb); /* always 0x7F000000 */
            st->codec->bits_per_coded_sample = avio_rb32(pb);

            flags = avio_rb32(pb); /* lpcm format specific flag */
            sc->bytes_per_frame   = avio_rb32(pb);
            sc->samples_per_frame = avio_rb32(pb);
            if (st->codec->codec_tag == MKTAG('l','p','c','m'))
                st->codec->codec_id =
                    ff_mov_get_lpcm_codec_id(st->codec->bits_per_coded_sample,
                                             flags);
        }
    }

    switch (st->codec->codec_id) {
    case AV_CODEC_ID_PCM_S8:
    case AV_CODEC_ID_PCM_U8:
        if (st->codec->bits_per_coded_sample == 16)
            st->codec->codec_id = AV_CODEC_ID_PCM_S16BE;
        break;
    case AV_CODEC_ID_PCM_S16LE:
    case AV_CODEC_ID_PCM_S16BE:
        if (st->codec->bits_per_coded_sample == 8)
            st->codec->codec_id = AV_CODEC_ID_PCM_S8;
        else if (st->codec->bits_per_coded_sample == 24)
            st->codec->codec_id =
                st->codec->codec_id == AV_CODEC_ID_PCM_S16BE ?
                AV_CODEC_ID_PCM_S24BE : AV_CODEC_ID_PCM_S24LE;
        else if (st->codec->bits_per_coded_sample == 32)
             st->codec->codec_id =
                st->codec->codec_id == AV_CODEC_ID_PCM_S16BE ?
                AV_CODEC_ID_PCM_S32BE : AV_CODEC_ID_PCM_S32LE;
        break;
    /* set values for old format before stsd version 1 appeared */
    case AV_CODEC_ID_MACE3:
        sc->samples_per_frame = 6;
        sc->bytes_per_frame   = 2 * st->codec->channels;
        break;
    case AV_CODEC_ID_MACE6:
        sc->samples_per_frame = 6;
        sc->bytes_per_frame   = 1 * st->codec->channels;
        break;
    case AV_CODEC_ID_ADPCM_IMA_QT:
        sc->samples_per_frame = 64;
        sc->bytes_per_frame   = 34 * st->codec->channels;
        break;
    case AV_CODEC_ID_GSM:
        sc->samples_per_frame = 160;
        sc->bytes_per_frame   = 33;
        break;
    default:
        break;
    }

    bits_per_sample = av_get_bits_per_sample(st->codec->codec_id);
    if (bits_per_sample) {
        st->codec->bits_per_coded_sample = bits_per_sample;
        sc->sample_size = (bits_per_sample >> 3) * st->codec->channels;
    }
}

static void mov_parse_stsd_subtitle(MOVContext *c, AVIOContext *pb,
                                    AVStream *st, MOVStreamContext *sc,
                                    int64_t size)
{
    // ttxt stsd contains display flags, justification, background
    // color, fonts, and default styles, so fake an atom to read it
    MOVAtom fake_atom = { .size = size };
    // mp4s contains a regular esds atom
    if (st->codec->codec_tag != AV_RL32("mp4s"))
        mov_read_glbl(c, pb, fake_atom);
    st->codec->width  = sc->width;
    st->codec->height = sc->height;
}

static uint32_t yuv_to_rgba(uint32_t ycbcr)
{
    uint8_t r, g, b;
    int y, cb, cr;

    y  = (ycbcr >> 16) & 0xFF;
    cr = (ycbcr >> 8)  & 0xFF;
    cb =  ycbcr        & 0xFF;

    b = av_clip_uint8(1.164 * (y - 16)                      + 2.018 * (cb - 128));
    g = av_clip_uint8(1.164 * (y - 16) - 0.813 * (cr - 128) - 0.391 * (cb - 128));
    r = av_clip_uint8(1.164 * (y - 16) + 1.596 * (cr - 128));

    return (r << 16) | (g << 8) | b;
}

static int mov_rewrite_dvd_sub_extradata(AVStream *st)
{
    char buf[256] = {0};
    uint8_t *src = st->codec->extradata;
    int i;

    if (st->codec->extradata_size != 64)
        return 0;

    if (st->codec->width > 0 &&  st->codec->height > 0)
        snprintf(buf, sizeof(buf), "size: %dx%d\n",
                 st->codec->width, st->codec->height);
    av_strlcat(buf, "palette: ", sizeof(buf));

    for (i = 0; i < 16; i++) {
        uint32_t yuv = AV_RB32(src + i * 4);
        uint32_t rgba = yuv_to_rgba(yuv);

        av_strlcatf(buf, sizeof(buf), "%06"PRIx32"%s", rgba, i != 15 ? ", " : "");
    }

    if (av_strlcat(buf, "\n", sizeof(buf)) >= sizeof(buf))
        return 0;

    av_freep(&st->codec->extradata);
    st->codec->extradata_size = 0;
    st->codec->extradata = av_mallocz(strlen(buf) + FF_INPUT_BUFFER_PADDING_SIZE);
    if (!st->codec->extradata)
        return AVERROR(ENOMEM);
    st->codec->extradata_size = strlen(buf);
    memcpy(st->codec->extradata, buf, st->codec->extradata_size);

    return 0;
}

static int mov_parse_stsd_data(MOVContext *c, AVIOContext *pb,
                                AVStream *st, MOVStreamContext *sc,
                                int64_t size)
{
    if (st->codec->codec_tag == MKTAG('t','m','c','d')) {
        if ((int)size != size || ff_get_extradata(st->codec, pb, size) < 0)
            return AVERROR(ENOMEM);
        if (size > 16) {
            MOVStreamContext *tmcd_ctx = st->priv_data;
            int val;
            val = AV_RB32(st->codec->extradata + 4);
            tmcd_ctx->tmcd_flags = val;
            if (val & 1)
                st->codec->flags2 |= CODEC_FLAG2_DROP_FRAME_TIMECODE;
            st->codec->time_base.den = st->codec->extradata[16]; /* number of frame */
            st->codec->time_base.num = 1;
            /* adjust for per frame dur in counter mode */
            if (tmcd_ctx->tmcd_flags & 0x0008) {
                int timescale = AV_RB32(st->codec->extradata + 8);
                int framedur = AV_RB32(st->codec->extradata + 12);
                st->codec->time_base.den *= timescale;
                st->codec->time_base.num *= framedur;
            }
            if (size > 30) {
                uint32_t len = AV_RB32(st->codec->extradata + 18); /* name atom length */
                uint32_t format = AV_RB32(st->codec->extradata + 22);
                if (format == AV_RB32("name") && (int64_t)size >= (int64_t)len + 18) {
                    uint16_t str_size = AV_RB16(st->codec->extradata + 26); /* string length */
                    if (str_size > 0 && size >= (int)str_size + 26) {
                        char *reel_name = av_malloc(str_size + 1);
                        if (!reel_name)
                            return AVERROR(ENOMEM);
                        memcpy(reel_name, st->codec->extradata + 30, str_size);
                        reel_name[str_size] = 0; /* Add null terminator */
                        /* don't add reel_name if emtpy string */
                        if (*reel_name == 0) {
                            av_free(reel_name);
                        } else {
                            av_dict_set(&st->metadata, "reel_name", reel_name,  AV_DICT_DONT_STRDUP_VAL);
                        }
                    }
                }
            }
        }
    } else {
        /* other codec type, just skip (rtp, mp4s ...) */
        avio_skip(pb, size);
    }
    return 0;
}

static int mov_finalize_stsd_codec(MOVContext *c, AVIOContext *pb,
                                   AVStream *st, MOVStreamContext *sc)
{
    if (st->codec->codec_type == AVMEDIA_TYPE_AUDIO &&
        !st->codec->sample_rate && sc->time_scale > 1)
        st->codec->sample_rate = sc->time_scale;

    /* special codec parameters handling */
    switch (st->codec->codec_id) {
#if CONFIG_DV_DEMUXER
    case AV_CODEC_ID_DVAUDIO:
        c->dv_fctx  = avformat_alloc_context();
        c->dv_demux = avpriv_dv_init_demux(c->dv_fctx);
        if (!c->dv_demux) {
            av_log(c->fc, AV_LOG_ERROR, "dv demux context init error\n");
            return AVERROR(ENOMEM);
        }
        sc->dv_audio_container = 1;
        st->codec->codec_id    = AV_CODEC_ID_PCM_S16LE;
        break;
#endif
    /* no ifdef since parameters are always those */
    case AV_CODEC_ID_QCELP:
        st->codec->channels = 1;
        // force sample rate for qcelp when not stored in mov
        if (st->codec->codec_tag != MKTAG('Q','c','l','p'))
            st->codec->sample_rate = 8000;
        // FIXME: Why is the following needed for some files?
        sc->samples_per_frame = 160;
        if (!sc->bytes_per_frame)
            sc->bytes_per_frame = 35;
        break;
    case AV_CODEC_ID_AMR_NB:
        st->codec->channels    = 1;
        /* force sample rate for amr, stsd in 3gp does not store sample rate */
        st->codec->sample_rate = 8000;
        break;
    case AV_CODEC_ID_AMR_WB:
        st->codec->channels    = 1;
        st->codec->sample_rate = 16000;
        break;
    case AV_CODEC_ID_MP2:
    case AV_CODEC_ID_MP3:
        /* force type after stsd for m1a hdlr */
        st->codec->codec_type = AVMEDIA_TYPE_AUDIO;
        st->need_parsing      = AVSTREAM_PARSE_FULL;
        break;
    case AV_CODEC_ID_GSM:
    case AV_CODEC_ID_ADPCM_MS:
    case AV_CODEC_ID_ADPCM_IMA_WAV:
    case AV_CODEC_ID_ILBC:
    case AV_CODEC_ID_MACE3:
    case AV_CODEC_ID_MACE6:
    case AV_CODEC_ID_QDM2:
        st->codec->block_align = sc->bytes_per_frame;
        break;
    case AV_CODEC_ID_ALAC:
        if (st->codec->extradata_size == 36) {
            st->codec->channels    = AV_RB8 (st->codec->extradata + 21);
            st->codec->sample_rate = AV_RB32(st->codec->extradata + 32);
        }
        break;
    case AV_CODEC_ID_AC3:
    case AV_CODEC_ID_EAC3:
    case AV_CODEC_ID_MPEG1VIDEO:
    case AV_CODEC_ID_VC1:
        st->need_parsing = AVSTREAM_PARSE_FULL;
        break;
    default:
        break;
    }
    return 0;
}

static int mov_skip_multiple_stsd(MOVContext *c, AVIOContext *pb,
                                  int codec_tag, int format,
                                  int64_t size)
{
    int video_codec_id = ff_codec_get_id(ff_codec_movvideo_tags, format);

    if (codec_tag &&
         (codec_tag != format &&
          (c->fc->video_codec_id ? video_codec_id != c->fc->video_codec_id
                                 : codec_tag != MKTAG('j','p','e','g')))) {
        /* Multiple fourcc, we skip JPEG. This is not correct, we should
         * export it as a separate AVStream but this needs a few changes
         * in the MOV demuxer, patch welcome. */

        av_log(c->fc, AV_LOG_WARNING, "multiple fourcc not supported\n");
        avio_skip(pb, size);
        return 1;
    }
    if ( codec_tag == AV_RL32("avc1") ||
         codec_tag == AV_RL32("hvc1") ||
         codec_tag == AV_RL32("hev1")
    )
        av_log(c->fc, AV_LOG_WARNING, "Concatenated H.264 or H.265 might not play correctly.\n");

    return 0;
}

int ff_mov_read_stsd_entries(MOVContext *c, AVIOContext *pb, int entries)
{
    AVStream *st;
    MOVStreamContext *sc;
    int pseudo_stream_id;

    if (c->fc->nb_streams < 1)
        return 0;
    st = c->fc->streams[c->fc->nb_streams-1];
    sc = st->priv_data;

    for (pseudo_stream_id = 0;
         pseudo_stream_id < entries && !pb->eof_reached;
         pseudo_stream_id++) {
        //Parsing Sample description table
        enum AVCodecID id;
        int ret, dref_id = 1;
        MOVAtom a = { AV_RL32("stsd") };
        int64_t start_pos = avio_tell(pb);
        int64_t size = avio_rb32(pb); /* size */
        uint32_t format = avio_rl32(pb); /* data format */

        if (size >= 16) {
            avio_rb32(pb); /* reserved */
            avio_rb16(pb); /* reserved */
            dref_id = avio_rb16(pb);
        }else if (size <= 7){
            av_log(c->fc, AV_LOG_ERROR, "invalid size %"PRId64" in stsd\n", size);
            return AVERROR_INVALIDDATA;
        }

        if (mov_skip_multiple_stsd(c, pb, st->codec->codec_tag, format,
                                   size - (avio_tell(pb) - start_pos)))
            continue;

        sc->pseudo_stream_id = st->codec->codec_tag ? -1 : pseudo_stream_id;
        sc->dref_id= dref_id;

        id = mov_codec_id(st, format);

<<<<<<< HEAD
        av_dlog(c->fc, "size=%"PRId64" 4CC= %c%c%c%c codec_type=%d\n", size,
=======
        av_log(c->fc, AV_LOG_TRACE, "size=%"PRIu32" 4CC= %"PRIu8"%"PRIu8"%"PRIu8"%"PRIu8" codec_type=%d\n", size,
>>>>>>> 1a3eb042
                (format >> 0) & 0xff, (format >> 8) & 0xff, (format >> 16) & 0xff,
                (format >> 24) & 0xff, st->codec->codec_type);

        if (st->codec->codec_type==AVMEDIA_TYPE_VIDEO) {
            st->codec->codec_id = id;
            mov_parse_stsd_video(c, pb, st, sc);
        } else if (st->codec->codec_type==AVMEDIA_TYPE_AUDIO) {
            st->codec->codec_id = id;
            mov_parse_stsd_audio(c, pb, st, sc);
        } else if (st->codec->codec_type==AVMEDIA_TYPE_SUBTITLE){
            st->codec->codec_id = id;
            mov_parse_stsd_subtitle(c, pb, st, sc,
                                    size - (avio_tell(pb) - start_pos));
        } else {
            ret = mov_parse_stsd_data(c, pb, st, sc,
                                      size - (avio_tell(pb) - start_pos));
            if (ret < 0)
                return ret;
        }
        /* this will read extra atoms at the end (wave, alac, damr, avcC, hvcC, SMI ...) */
        a.size = size - (avio_tell(pb) - start_pos);
        if (a.size > 8) {
            if ((ret = mov_read_default(c, pb, a)) < 0)
                return ret;
        } else if (a.size > 0)
            avio_skip(pb, a.size);
    }

    if (pb->eof_reached)
        return AVERROR_EOF;

    return mov_finalize_stsd_codec(c, pb, st, sc);
}

static int mov_read_stsd(MOVContext *c, AVIOContext *pb, MOVAtom atom)
{
    int entries;

    avio_r8(pb); /* version */
    avio_rb24(pb); /* flags */
    entries = avio_rb32(pb);

    return ff_mov_read_stsd_entries(c, pb, entries);
}

static int mov_read_stsc(MOVContext *c, AVIOContext *pb, MOVAtom atom)
{
    AVStream *st;
    MOVStreamContext *sc;
    unsigned int i, entries;

    if (c->fc->nb_streams < 1)
        return 0;
    st = c->fc->streams[c->fc->nb_streams-1];
    sc = st->priv_data;

    avio_r8(pb); /* version */
    avio_rb24(pb); /* flags */

    entries = avio_rb32(pb);

    av_log(c->fc, AV_LOG_TRACE, "track[%i].stsc.entries = %i\n", c->fc->nb_streams-1, entries);

    if (!entries)
        return 0;
    if (sc->stsc_data)
        av_log(c->fc, AV_LOG_WARNING, "Duplicated STSC atom\n");
    av_free(sc->stsc_data);
    sc->stsc_count = 0;
    sc->stsc_data = av_malloc_array(entries, sizeof(*sc->stsc_data));
    if (!sc->stsc_data)
        return AVERROR(ENOMEM);

    for (i = 0; i < entries && !pb->eof_reached; i++) {
        sc->stsc_data[i].first = avio_rb32(pb);
        sc->stsc_data[i].count = avio_rb32(pb);
        sc->stsc_data[i].id = avio_rb32(pb);
    }

    sc->stsc_count = i;

    if (pb->eof_reached)
        return AVERROR_EOF;

    return 0;
}

static int mov_read_stps(MOVContext *c, AVIOContext *pb, MOVAtom atom)
{
    AVStream *st;
    MOVStreamContext *sc;
    unsigned i, entries;

    if (c->fc->nb_streams < 1)
        return 0;
    st = c->fc->streams[c->fc->nb_streams-1];
    sc = st->priv_data;

    avio_rb32(pb); // version + flags

    entries = avio_rb32(pb);
    if (sc->stps_data)
        av_log(c->fc, AV_LOG_WARNING, "Duplicated STPS atom\n");
    av_free(sc->stps_data);
    sc->stps_count = 0;
    sc->stps_data = av_malloc_array(entries, sizeof(*sc->stps_data));
    if (!sc->stps_data)
        return AVERROR(ENOMEM);

    for (i = 0; i < entries && !pb->eof_reached; i++) {
        sc->stps_data[i] = avio_rb32(pb);
        //av_log(c->fc, AV_LOG_TRACE, "stps %d\n", sc->stps_data[i]);
    }

    sc->stps_count = i;

    if (pb->eof_reached)
        return AVERROR_EOF;

    return 0;
}

static int mov_read_stss(MOVContext *c, AVIOContext *pb, MOVAtom atom)
{
    AVStream *st;
    MOVStreamContext *sc;
    unsigned int i, entries;

    if (c->fc->nb_streams < 1)
        return 0;
    st = c->fc->streams[c->fc->nb_streams-1];
    sc = st->priv_data;

    avio_r8(pb); /* version */
    avio_rb24(pb); /* flags */

    entries = avio_rb32(pb);

    av_log(c->fc, AV_LOG_TRACE, "keyframe_count = %d\n", entries);

    if (!entries)
    {
        sc->keyframe_absent = 1;
        if (!st->need_parsing && st->codec->codec_type == AVMEDIA_TYPE_VIDEO)
            st->need_parsing = AVSTREAM_PARSE_HEADERS;
        return 0;
    }
    if (sc->keyframes)
        av_log(c->fc, AV_LOG_WARNING, "Duplicated STSS atom\n");
    if (entries >= UINT_MAX / sizeof(int))
        return AVERROR_INVALIDDATA;
    av_freep(&sc->keyframes);
    sc->keyframe_count = 0;
    sc->keyframes = av_malloc_array(entries, sizeof(*sc->keyframes));
    if (!sc->keyframes)
        return AVERROR(ENOMEM);

    for (i = 0; i < entries && !pb->eof_reached; i++) {
        sc->keyframes[i] = avio_rb32(pb);
        //av_log(c->fc, AV_LOG_TRACE, "keyframes[]=%d\n", sc->keyframes[i]);
    }

    sc->keyframe_count = i;

    if (pb->eof_reached)
        return AVERROR_EOF;

    return 0;
}

static int mov_read_stsz(MOVContext *c, AVIOContext *pb, MOVAtom atom)
{
    AVStream *st;
    MOVStreamContext *sc;
    unsigned int i, entries, sample_size, field_size, num_bytes;
    GetBitContext gb;
    unsigned char* buf;

    if (c->fc->nb_streams < 1)
        return 0;
    st = c->fc->streams[c->fc->nb_streams-1];
    sc = st->priv_data;

    avio_r8(pb); /* version */
    avio_rb24(pb); /* flags */

    if (atom.type == MKTAG('s','t','s','z')) {
        sample_size = avio_rb32(pb);
        if (!sc->sample_size) /* do not overwrite value computed in stsd */
            sc->sample_size = sample_size;
        sc->stsz_sample_size = sample_size;
        field_size = 32;
    } else {
        sample_size = 0;
        avio_rb24(pb); /* reserved */
        field_size = avio_r8(pb);
    }
    entries = avio_rb32(pb);

    av_log(c->fc, AV_LOG_TRACE, "sample_size = %d sample_count = %d\n", sc->sample_size, entries);

    sc->sample_count = entries;
    if (sample_size)
        return 0;

    if (field_size != 4 && field_size != 8 && field_size != 16 && field_size != 32) {
        av_log(c->fc, AV_LOG_ERROR, "Invalid sample field size %d\n", field_size);
        return AVERROR_INVALIDDATA;
    }

    if (!entries)
        return 0;
    if (entries >= (UINT_MAX - 4) / field_size)
        return AVERROR_INVALIDDATA;
    if (sc->sample_sizes)
        av_log(c->fc, AV_LOG_WARNING, "Duplicated STSZ atom\n");
    av_free(sc->sample_sizes);
    sc->sample_count = 0;
    sc->sample_sizes = av_malloc_array(entries, sizeof(*sc->sample_sizes));
    if (!sc->sample_sizes)
        return AVERROR(ENOMEM);

    num_bytes = (entries*field_size+4)>>3;

    buf = av_malloc(num_bytes+FF_INPUT_BUFFER_PADDING_SIZE);
    if (!buf) {
        av_freep(&sc->sample_sizes);
        return AVERROR(ENOMEM);
    }

    if (avio_read(pb, buf, num_bytes) < num_bytes) {
        av_freep(&sc->sample_sizes);
        av_free(buf);
        return AVERROR_INVALIDDATA;
    }

    init_get_bits(&gb, buf, 8*num_bytes);

    for (i = 0; i < entries && !pb->eof_reached; i++) {
        sc->sample_sizes[i] = get_bits_long(&gb, field_size);
        sc->data_size += sc->sample_sizes[i];
    }

    sc->sample_count = i;

    if (pb->eof_reached)
        return AVERROR_EOF;

    av_free(buf);
    return 0;
}

static int mov_read_stts(MOVContext *c, AVIOContext *pb, MOVAtom atom)
{
    AVStream *st;
    MOVStreamContext *sc;
    unsigned int i, entries;
    int64_t duration=0;
    int64_t total_sample_count=0;

    if (c->fc->nb_streams < 1)
        return 0;
    st = c->fc->streams[c->fc->nb_streams-1];
    sc = st->priv_data;

    avio_r8(pb); /* version */
    avio_rb24(pb); /* flags */
    entries = avio_rb32(pb);

    av_log(c->fc, AV_LOG_TRACE, "track[%i].stts.entries = %i\n",
            c->fc->nb_streams-1, entries);

    if (sc->stts_data)
        av_log(c->fc, AV_LOG_WARNING, "Duplicated STTS atom\n");
    av_free(sc->stts_data);
    sc->stts_count = 0;
    sc->stts_data = av_malloc_array(entries, sizeof(*sc->stts_data));
    if (!sc->stts_data)
        return AVERROR(ENOMEM);

    for (i = 0; i < entries && !pb->eof_reached; i++) {
        int sample_duration;
        int sample_count;

        sample_count=avio_rb32(pb);
        sample_duration = avio_rb32(pb);

        /* sample_duration < 0 is invalid based on the spec */
        if (sample_duration < 0) {
            av_log(c->fc, AV_LOG_ERROR, "Invalid SampleDelta %d in STTS, at %d st:%d\n",
                   sample_duration, i, c->fc->nb_streams-1);
            sample_duration = 1;
        }
        if (sample_count < 0) {
            av_log(c->fc, AV_LOG_ERROR, "Invalid sample_count=%d\n", sample_count);
            return AVERROR_INVALIDDATA;
        }
        sc->stts_data[i].count= sample_count;
        sc->stts_data[i].duration= sample_duration;

        av_log(c->fc, AV_LOG_TRACE, "sample_count=%d, sample_duration=%d\n",
                sample_count, sample_duration);

        if (   i+1 == entries
            && i
            && sample_count == 1
            && total_sample_count > 100
            && sample_duration/10 > duration / total_sample_count)
            sample_duration = duration / total_sample_count;
        duration+=(int64_t)sample_duration*sample_count;
        total_sample_count+=sample_count;
    }

    sc->stts_count = i;

    sc->duration_for_fps  += duration;
    sc->nb_frames_for_fps += total_sample_count;

    if (pb->eof_reached)
        return AVERROR_EOF;

    st->nb_frames= total_sample_count;
    if (duration)
        st->duration= duration;
    sc->track_end = duration;
    return 0;
}

static void mov_update_dts_shift(MOVStreamContext *sc, int duration)
{
    if (duration < 0) {
        sc->dts_shift = FFMAX(sc->dts_shift, -duration);
    }
}

static int mov_read_ctts(MOVContext *c, AVIOContext *pb, MOVAtom atom)
{
    AVStream *st;
    MOVStreamContext *sc;
    unsigned int i, entries;

    if (c->fc->nb_streams < 1)
        return 0;
    st = c->fc->streams[c->fc->nb_streams-1];
    sc = st->priv_data;

    avio_r8(pb); /* version */
    avio_rb24(pb); /* flags */
    entries = avio_rb32(pb);

    av_log(c->fc, AV_LOG_TRACE, "track[%i].ctts.entries = %i\n", c->fc->nb_streams-1, entries);

    if (!entries)
        return 0;
    if (entries >= UINT_MAX / sizeof(*sc->ctts_data))
        return AVERROR_INVALIDDATA;
    sc->ctts_data = av_malloc(entries * sizeof(*sc->ctts_data));
    if (!sc->ctts_data)
        return AVERROR(ENOMEM);

    for (i = 0; i < entries && !pb->eof_reached; i++) {
        int count    =avio_rb32(pb);
        int duration =avio_rb32(pb);

        sc->ctts_data[i].count   = count;
        sc->ctts_data[i].duration= duration;

        av_dlog(c->fc, "count=%d, duration=%d\n",
                count, duration);

        if (FFABS(duration) > (1<<28) && i+2<entries) {
            av_log(c->fc, AV_LOG_WARNING, "CTTS invalid\n");
            av_freep(&sc->ctts_data);
            sc->ctts_count = 0;
            return 0;
        }

        if (i+2<entries)
            mov_update_dts_shift(sc, duration);
    }

    sc->ctts_count = i;

    if (pb->eof_reached)
        return AVERROR_EOF;

    av_log(c->fc, AV_LOG_TRACE, "dts shift %d\n", sc->dts_shift);

    return 0;
}

static int mov_read_sbgp(MOVContext *c, AVIOContext *pb, MOVAtom atom)
{
    AVStream *st;
    MOVStreamContext *sc;
    unsigned int i, entries;
    uint8_t version;
    uint32_t grouping_type;

    if (c->fc->nb_streams < 1)
        return 0;
    st = c->fc->streams[c->fc->nb_streams-1];
    sc = st->priv_data;

    version = avio_r8(pb); /* version */
    avio_rb24(pb); /* flags */
    grouping_type = avio_rl32(pb);
    if (grouping_type != MKTAG( 'r','a','p',' '))
        return 0; /* only support 'rap ' grouping */
    if (version == 1)
        avio_rb32(pb); /* grouping_type_parameter */

    entries = avio_rb32(pb);
    if (!entries)
        return 0;
    if (sc->rap_group)
        av_log(c->fc, AV_LOG_WARNING, "Duplicated SBGP atom\n");
    av_free(sc->rap_group);
    sc->rap_group_count = 0;
    sc->rap_group = av_malloc_array(entries, sizeof(*sc->rap_group));
    if (!sc->rap_group)
        return AVERROR(ENOMEM);

    for (i = 0; i < entries && !pb->eof_reached; i++) {
        sc->rap_group[i].count = avio_rb32(pb); /* sample_count */
        sc->rap_group[i].index = avio_rb32(pb); /* group_description_index */
    }

    sc->rap_group_count = i;

    return pb->eof_reached ? AVERROR_EOF : 0;
}

static void mov_build_index(MOVContext *mov, AVStream *st)
{
    MOVStreamContext *sc = st->priv_data;
    int64_t current_offset;
    int64_t current_dts = 0;
    unsigned int stts_index = 0;
    unsigned int stsc_index = 0;
    unsigned int stss_index = 0;
    unsigned int stps_index = 0;
    unsigned int i, j;
    uint64_t stream_size = 0;

    if (sc->elst_count) {
        int i, edit_start_index = 0, unsupported = 0;
        int64_t empty_duration = 0; // empty duration of the first edit list entry
        int64_t start_time = 0; // start time of the media

        for (i = 0; i < sc->elst_count; i++) {
            const MOVElst *e = &sc->elst_data[i];
            if (i == 0 && e->time == -1) {
                /* if empty, the first entry is the start time of the stream
                 * relative to the presentation itself */
                empty_duration = e->duration;
                edit_start_index = 1;
            } else if (i == edit_start_index && e->time >= 0) {
                start_time = e->time;
            } else
                unsupported = 1;
        }
        if (unsupported)
            av_log(mov->fc, AV_LOG_WARNING, "multiple edit list entries, "
                   "a/v desync might occur, patch welcome\n");

        /* adjust first dts according to edit list */
        if ((empty_duration || start_time) && mov->time_scale > 0) {
            if (empty_duration)
                empty_duration = av_rescale(empty_duration, sc->time_scale, mov->time_scale);
            sc->time_offset = start_time - empty_duration;
            current_dts = -sc->time_offset;
            if (sc->ctts_count>0 && sc->stts_count>0 &&
                sc->ctts_data[0].duration / FFMAX(sc->stts_data[0].duration, 1) > 16) {
                /* more than 16 frames delay, dts are likely wrong
                   this happens with files created by iMovie */
                sc->wrong_dts = 1;
                st->codec->has_b_frames = 1;
            }
        }
    }

    /* only use old uncompressed audio chunk demuxing when stts specifies it */
    if (!(st->codec->codec_type == AVMEDIA_TYPE_AUDIO &&
          sc->stts_count == 1 && sc->stts_data[0].duration == 1)) {
        unsigned int current_sample = 0;
        unsigned int stts_sample = 0;
        unsigned int sample_size;
        unsigned int distance = 0;
        unsigned int rap_group_index = 0;
        unsigned int rap_group_sample = 0;
        int rap_group_present = sc->rap_group_count && sc->rap_group;
        int key_off = (sc->keyframe_count && sc->keyframes[0] > 0) || (sc->stps_count && sc->stps_data[0] > 0);

        current_dts -= sc->dts_shift;

        if (!sc->sample_count || st->nb_index_entries)
            return;
        if (sc->sample_count >= UINT_MAX / sizeof(*st->index_entries) - st->nb_index_entries)
            return;
        if (av_reallocp_array(&st->index_entries,
                              st->nb_index_entries + sc->sample_count,
                              sizeof(*st->index_entries)) < 0) {
            st->nb_index_entries = 0;
            return;
        }
        st->index_entries_allocated_size = (st->nb_index_entries + sc->sample_count) * sizeof(*st->index_entries);

        for (i = 0; i < sc->chunk_count; i++) {
            int64_t next_offset = i+1 < sc->chunk_count ? sc->chunk_offsets[i+1] : INT64_MAX;
            current_offset = sc->chunk_offsets[i];
            while (stsc_index + 1 < sc->stsc_count &&
                i + 1 == sc->stsc_data[stsc_index + 1].first)
                stsc_index++;

            if (next_offset > current_offset && sc->sample_size>0 && sc->sample_size < sc->stsz_sample_size &&
                sc->stsc_data[stsc_index].count * (int64_t)sc->stsz_sample_size > next_offset - current_offset) {
                av_log(mov->fc, AV_LOG_WARNING, "STSZ sample size %d invalid (too large), ignoring\n", sc->stsz_sample_size);
                sc->stsz_sample_size = sc->sample_size;
            }
            if (sc->stsz_sample_size>0 && sc->stsz_sample_size < sc->sample_size) {
                av_log(mov->fc, AV_LOG_WARNING, "STSZ sample size %d invalid (too small), ignoring\n", sc->stsz_sample_size);
                sc->stsz_sample_size = sc->sample_size;
            }

            for (j = 0; j < sc->stsc_data[stsc_index].count; j++) {
                int keyframe = 0;
                if (current_sample >= sc->sample_count) {
                    av_log(mov->fc, AV_LOG_ERROR, "wrong sample count\n");
                    return;
                }

                if (!sc->keyframe_absent && (!sc->keyframe_count || current_sample+key_off == sc->keyframes[stss_index])) {
                    keyframe = 1;
                    if (stss_index + 1 < sc->keyframe_count)
                        stss_index++;
                } else if (sc->stps_count && current_sample+key_off == sc->stps_data[stps_index]) {
                    keyframe = 1;
                    if (stps_index + 1 < sc->stps_count)
                        stps_index++;
                }
                if (rap_group_present && rap_group_index < sc->rap_group_count) {
                    if (sc->rap_group[rap_group_index].index > 0)
                        keyframe = 1;
                    if (++rap_group_sample == sc->rap_group[rap_group_index].count) {
                        rap_group_sample = 0;
                        rap_group_index++;
                    }
                }
                if (sc->keyframe_absent
                    && !sc->stps_count
                    && !rap_group_present
                    && (st->codec->codec_type == AVMEDIA_TYPE_AUDIO || (i==0 && j==0)))
                     keyframe = 1;
                if (keyframe)
                    distance = 0;
                sample_size = sc->stsz_sample_size > 0 ? sc->stsz_sample_size : sc->sample_sizes[current_sample];
                if (sc->pseudo_stream_id == -1 ||
                   sc->stsc_data[stsc_index].id - 1 == sc->pseudo_stream_id) {
                    AVIndexEntry *e = &st->index_entries[st->nb_index_entries++];
                    e->pos = current_offset;
                    e->timestamp = current_dts;
                    e->size = sample_size;
                    e->min_distance = distance;
                    e->flags = keyframe ? AVINDEX_KEYFRAME : 0;
                    av_log(mov->fc, AV_LOG_TRACE, "AVIndex stream %d, sample %d, offset %"PRIx64", dts %"PRId64", "
                            "size %d, distance %d, keyframe %d\n", st->index, current_sample,
                            current_offset, current_dts, sample_size, distance, keyframe);
                    if (st->codec->codec_type == AVMEDIA_TYPE_VIDEO && st->nb_index_entries < 100)
                        ff_rfps_add_frame(mov->fc, st, current_dts);
                }

                current_offset += sample_size;
                stream_size += sample_size;
                current_dts += sc->stts_data[stts_index].duration;
                distance++;
                stts_sample++;
                current_sample++;
                if (stts_index + 1 < sc->stts_count && stts_sample == sc->stts_data[stts_index].count) {
                    stts_sample = 0;
                    stts_index++;
                }
            }
        }
        if (st->duration > 0)
            st->codec->bit_rate = stream_size*8*sc->time_scale/st->duration;
    } else {
        unsigned chunk_samples, total = 0;

        // compute total chunk count
        for (i = 0; i < sc->stsc_count; i++) {
            unsigned count, chunk_count;

            chunk_samples = sc->stsc_data[i].count;
            if (i != sc->stsc_count - 1 &&
                sc->samples_per_frame && chunk_samples % sc->samples_per_frame) {
                av_log(mov->fc, AV_LOG_ERROR, "error unaligned chunk\n");
                return;
            }

            if (sc->samples_per_frame >= 160) { // gsm
                count = chunk_samples / sc->samples_per_frame;
            } else if (sc->samples_per_frame > 1) {
                unsigned samples = (1024/sc->samples_per_frame)*sc->samples_per_frame;
                count = (chunk_samples+samples-1) / samples;
            } else {
                count = (chunk_samples+1023) / 1024;
            }

            if (i < sc->stsc_count - 1)
                chunk_count = sc->stsc_data[i+1].first - sc->stsc_data[i].first;
            else
                chunk_count = sc->chunk_count - (sc->stsc_data[i].first - 1);
            total += chunk_count * count;
        }

        av_log(mov->fc, AV_LOG_TRACE, "chunk count %d\n", total);
        if (total >= UINT_MAX / sizeof(*st->index_entries) - st->nb_index_entries)
            return;
        if (av_reallocp_array(&st->index_entries,
                              st->nb_index_entries + total,
                              sizeof(*st->index_entries)) < 0) {
            st->nb_index_entries = 0;
            return;
        }
        st->index_entries_allocated_size = (st->nb_index_entries + total) * sizeof(*st->index_entries);

        // populate index
        for (i = 0; i < sc->chunk_count; i++) {
            current_offset = sc->chunk_offsets[i];
            if (stsc_index + 1 < sc->stsc_count &&
                i + 1 == sc->stsc_data[stsc_index + 1].first)
                stsc_index++;
            chunk_samples = sc->stsc_data[stsc_index].count;

            while (chunk_samples > 0) {
                AVIndexEntry *e;
                unsigned size, samples;

                if (sc->samples_per_frame >= 160) { // gsm
                    samples = sc->samples_per_frame;
                    size = sc->bytes_per_frame;
                } else {
                    if (sc->samples_per_frame > 1) {
                        samples = FFMIN((1024 / sc->samples_per_frame)*
                                        sc->samples_per_frame, chunk_samples);
                        size = (samples / sc->samples_per_frame) * sc->bytes_per_frame;
                    } else {
                        samples = FFMIN(1024, chunk_samples);
                        size = samples * sc->sample_size;
                    }
                }

                if (st->nb_index_entries >= total) {
                    av_log(mov->fc, AV_LOG_ERROR, "wrong chunk count %d\n", total);
                    return;
                }
                e = &st->index_entries[st->nb_index_entries++];
                e->pos = current_offset;
                e->timestamp = current_dts;
                e->size = size;
                e->min_distance = 0;
                e->flags = AVINDEX_KEYFRAME;
                av_log(mov->fc, AV_LOG_TRACE, "AVIndex stream %d, chunk %d, offset %"PRIx64", dts %"PRId64", "
                        "size %d, duration %d\n", st->index, i, current_offset, current_dts,
                        size, samples);

                current_offset += size;
                current_dts += samples;
                chunk_samples -= samples;
            }
        }
    }
}

static int mov_open_dref(AVIOContext **pb, const char *src, MOVDref *ref,
                         AVIOInterruptCB *int_cb, int use_absolute_path, AVFormatContext *fc)
{
    /* try relative path, we do not try the absolute because it can leak information about our
       system to an attacker */
    if (ref->nlvl_to > 0 && ref->nlvl_from > 0) {
        char filename[1025];
        const char *src_path;
        int i, l;

        /* find a source dir */
        src_path = strrchr(src, '/');
        if (src_path)
            src_path++;
        else
            src_path = src;

        /* find a next level down to target */
        for (i = 0, l = strlen(ref->path) - 1; l >= 0; l--)
            if (ref->path[l] == '/') {
                if (i == ref->nlvl_to - 1)
                    break;
                else
                    i++;
            }

        /* compose filename if next level down to target was found */
        if (i == ref->nlvl_to - 1 && src_path - src  < sizeof(filename)) {
            memcpy(filename, src, src_path - src);
            filename[src_path - src] = 0;

            for (i = 1; i < ref->nlvl_from; i++)
                av_strlcat(filename, "../", sizeof(filename));

            av_strlcat(filename, ref->path + l + 1, sizeof(filename));
            if (!use_absolute_path)
                if(strstr(ref->path + l + 1, "..") || ref->nlvl_from > 1)
                    return AVERROR(ENOENT);

            if (strlen(filename) + 1 == sizeof(filename))
                return AVERROR(ENOENT);
            if (!avio_open2(pb, filename, AVIO_FLAG_READ, int_cb, NULL))
                return 0;
        }
    } else if (use_absolute_path) {
        av_log(fc, AV_LOG_WARNING, "Using absolute path on user request, "
               "this is a possible security issue\n");
        if (!avio_open2(pb, ref->path, AVIO_FLAG_READ, int_cb, NULL))
            return 0;
    }

    return AVERROR(ENOENT);
}

static void fix_timescale(MOVContext *c, MOVStreamContext *sc)
{
    if (sc->time_scale <= 0) {
        av_log(c->fc, AV_LOG_WARNING, "stream %d, timescale not set\n", sc->ffindex);
        sc->time_scale = c->time_scale;
        if (sc->time_scale <= 0)
            sc->time_scale = 1;
    }
}

static int mov_read_trak(MOVContext *c, AVIOContext *pb, MOVAtom atom)
{
    AVStream *st;
    MOVStreamContext *sc;
    int ret;

    st = avformat_new_stream(c->fc, NULL);
    if (!st) return AVERROR(ENOMEM);
    st->id = c->fc->nb_streams;
    sc = av_mallocz(sizeof(MOVStreamContext));
    if (!sc) return AVERROR(ENOMEM);

    st->priv_data = sc;
    st->codec->codec_type = AVMEDIA_TYPE_DATA;
    sc->ffindex = st->index;

    if ((ret = mov_read_default(c, pb, atom)) < 0)
        return ret;

    /* sanity checks */
    if (sc->chunk_count && (!sc->stts_count || !sc->stsc_count ||
                            (!sc->sample_size && !sc->sample_count))) {
        av_log(c->fc, AV_LOG_ERROR, "stream %d, missing mandatory atoms, broken header\n",
               st->index);
        return 0;
    }

    fix_timescale(c, sc);

    avpriv_set_pts_info(st, 64, 1, sc->time_scale);

    mov_build_index(c, st);

    if (sc->dref_id-1 < sc->drefs_count && sc->drefs[sc->dref_id-1].path) {
        MOVDref *dref = &sc->drefs[sc->dref_id - 1];
        if (mov_open_dref(&sc->pb, c->fc->filename, dref, &c->fc->interrupt_callback,
            c->use_absolute_path, c->fc) < 0)
            av_log(c->fc, AV_LOG_ERROR,
                   "stream %d, error opening alias: path='%s', dir='%s', "
                   "filename='%s', volume='%s', nlvl_from=%d, nlvl_to=%d\n",
                   st->index, dref->path, dref->dir, dref->filename,
                   dref->volume, dref->nlvl_from, dref->nlvl_to);
    } else {
        sc->pb = c->fc->pb;
        sc->pb_is_copied = 1;
    }

    if (st->codec->codec_type == AVMEDIA_TYPE_VIDEO) {
        if (!st->sample_aspect_ratio.num && st->codec->width && st->codec->height &&
            sc->height && sc->width &&
            (st->codec->width != sc->width || st->codec->height != sc->height)) {
            st->sample_aspect_ratio = av_d2q(((double)st->codec->height * sc->width) /
                                             ((double)st->codec->width * sc->height), INT_MAX);
        }

#if FF_API_R_FRAME_RATE
        if (sc->stts_count == 1 || (sc->stts_count == 2 && sc->stts_data[1].count == 1))
            av_reduce(&st->r_frame_rate.num, &st->r_frame_rate.den,
                      sc->time_scale, sc->stts_data[0].duration, INT_MAX);
#endif
    }

    // done for ai5q, ai52, ai55, ai1q, ai12 and ai15.
    if (!st->codec->extradata_size && st->codec->codec_id == AV_CODEC_ID_H264 &&
        TAG_IS_AVCI(st->codec->codec_tag)) {
        ret = ff_generate_avci_extradata(st);
        if (ret < 0)
            return ret;
    }

    switch (st->codec->codec_id) {
#if CONFIG_H261_DECODER
    case AV_CODEC_ID_H261:
#endif
#if CONFIG_H263_DECODER
    case AV_CODEC_ID_H263:
#endif
#if CONFIG_MPEG4_DECODER
    case AV_CODEC_ID_MPEG4:
#endif
        st->codec->width = 0; /* let decoder init width/height */
        st->codec->height= 0;
        break;
    }

    /* Do not need those anymore. */
    av_freep(&sc->chunk_offsets);
    av_freep(&sc->stsc_data);
    av_freep(&sc->sample_sizes);
    av_freep(&sc->keyframes);
    av_freep(&sc->stts_data);
    av_freep(&sc->stps_data);
    av_freep(&sc->elst_data);
    av_freep(&sc->rap_group);

    return 0;
}

static int mov_read_ilst(MOVContext *c, AVIOContext *pb, MOVAtom atom)
{
    int ret;
    c->itunes_metadata = 1;
    ret = mov_read_default(c, pb, atom);
    c->itunes_metadata = 0;
    return ret;
}

static int mov_read_custom_2plus(MOVContext *c, AVIOContext *pb, int size)
{
    int64_t end = avio_tell(pb) + size;
    uint8_t *key = NULL, *val = NULL;
    int i;
    AVStream *st;
    MOVStreamContext *sc;

    if (c->fc->nb_streams < 1)
        return 0;
    st = c->fc->streams[c->fc->nb_streams-1];
    sc = st->priv_data;

    for (i = 0; i < 2; i++) {
        uint8_t **p;
        uint32_t len, tag;

        if (end - avio_tell(pb) <= 12)
            break;

        len = avio_rb32(pb);
        tag = avio_rl32(pb);
        avio_skip(pb, 4); // flags

        if (len < 12 || len - 12 > end - avio_tell(pb))
            break;
        len -= 12;

        if (tag == MKTAG('n', 'a', 'm', 'e'))
            p = &key;
        else if (tag == MKTAG('d', 'a', 't', 'a') && len > 4) {
            avio_skip(pb, 4);
            len -= 4;
            p = &val;
        } else
            break;

        *p = av_malloc(len + 1);
        if (!*p)
            break;
        avio_read(pb, *p, len);
        (*p)[len] = 0;
    }

    if (key && val) {
        if (strcmp(key, "iTunSMPB") == 0) {
            int priming, remainder, samples;
            if(sscanf(val, "%*X %X %X %X", &priming, &remainder, &samples) == 3){
                if(priming>0 && priming<16384)
                    sc->start_pad = priming;
            }
        }
        if (strcmp(key, "cdec") != 0) {
            av_dict_set(&c->fc->metadata, key, val,
                        AV_DICT_DONT_STRDUP_KEY | AV_DICT_DONT_STRDUP_VAL);
            key = val = NULL;
        }
    }

    avio_seek(pb, end, SEEK_SET);
    av_freep(&key);
    av_freep(&val);
    return 0;
}

static int mov_read_custom(MOVContext *c, AVIOContext *pb, MOVAtom atom)
{
    int64_t end = avio_tell(pb) + atom.size;
    uint32_t tag, len;

    if (atom.size < 8)
        goto fail;

    len = avio_rb32(pb);
    tag = avio_rl32(pb);

    if (len > atom.size)
        goto fail;

    if (tag == MKTAG('m', 'e', 'a', 'n') && len > 12) {
        uint8_t domain[128];
        int domain_len;

        avio_skip(pb, 4); // flags
        len -= 12;

        domain_len = avio_get_str(pb, len, domain, sizeof(domain));
        avio_skip(pb, len - domain_len);
        return mov_read_custom_2plus(c, pb, end - avio_tell(pb));
    }

fail:
    av_log(c->fc, AV_LOG_VERBOSE,
           "Unhandled or malformed custom metadata of size %"PRId64"\n", atom.size);
    return 0;
}

static int mov_read_meta(MOVContext *c, AVIOContext *pb, MOVAtom atom)
{
    while (atom.size > 8) {
        uint32_t tag = avio_rl32(pb);
        atom.size -= 4;
        if (tag == MKTAG('h','d','l','r')) {
            avio_seek(pb, -8, SEEK_CUR);
            atom.size += 8;
            return mov_read_default(c, pb, atom);
        }
    }
    return 0;
}

static int mov_read_tkhd(MOVContext *c, AVIOContext *pb, MOVAtom atom)
{
    int i;
    int width;
    int height;
    int display_matrix[3][3];
    AVStream *st;
    MOVStreamContext *sc;
    int version;
    int flags;

    if (c->fc->nb_streams < 1)
        return 0;
    st = c->fc->streams[c->fc->nb_streams-1];
    sc = st->priv_data;

    version = avio_r8(pb);
    flags = avio_rb24(pb);
    st->disposition |= (flags & MOV_TKHD_FLAG_ENABLED) ? AV_DISPOSITION_DEFAULT : 0;

    if (version == 1) {
        avio_rb64(pb);
        avio_rb64(pb);
    } else {
        avio_rb32(pb); /* creation time */
        avio_rb32(pb); /* modification time */
    }
    st->id = (int)avio_rb32(pb); /* track id (NOT 0 !)*/
    avio_rb32(pb); /* reserved */

    /* highlevel (considering edits) duration in movie timebase */
    (version == 1) ? avio_rb64(pb) : avio_rb32(pb);
    avio_rb32(pb); /* reserved */
    avio_rb32(pb); /* reserved */

    avio_rb16(pb); /* layer */
    avio_rb16(pb); /* alternate group */
    avio_rb16(pb); /* volume */
    avio_rb16(pb); /* reserved */

    //read in the display matrix (outlined in ISO 14496-12, Section 6.2.2)
    // they're kept in fixed point format through all calculations
    // save u,v,z to store the whole matrix in the AV_PKT_DATA_DISPLAYMATRIX
    // side data, but the scale factor is not needed to calculate aspect ratio
    for (i = 0; i < 3; i++) {
        display_matrix[i][0] = avio_rb32(pb);   // 16.16 fixed point
        display_matrix[i][1] = avio_rb32(pb);   // 16.16 fixed point
        display_matrix[i][2] = avio_rb32(pb);   //  2.30 fixed point
    }

    width = avio_rb32(pb);       // 16.16 fixed point track width
    height = avio_rb32(pb);      // 16.16 fixed point track height
    sc->width = width >> 16;
    sc->height = height >> 16;

    // save the matrix and add rotate metadata when it is not the default
    // identity
    if (display_matrix[0][0] != (1 << 16) ||
        display_matrix[1][1] != (1 << 16) ||
        display_matrix[2][2] != (1 << 30) ||
        display_matrix[0][1] || display_matrix[0][2] ||
        display_matrix[1][0] || display_matrix[1][2] ||
        display_matrix[2][0] || display_matrix[2][1]) {
        int i, j;
        double rotate;

        av_freep(&sc->display_matrix);
        sc->display_matrix = av_malloc(sizeof(int32_t) * 9);
        if (!sc->display_matrix)
            return AVERROR(ENOMEM);

        for (i = 0; i < 3; i++)
            for (j = 0; j < 3; j++)
                sc->display_matrix[i * 3 + j] = display_matrix[i][j];

        rotate = av_display_rotation_get(sc->display_matrix);
        if (!isnan(rotate)) {
            char rotate_buf[64];
            rotate = -rotate;
            if (rotate < 0) // for backward compatibility
                rotate += 360;
            snprintf(rotate_buf, sizeof(rotate_buf), "%g", rotate);
            av_dict_set(&st->metadata, "rotate", rotate_buf, 0);
        }
    }

    // transform the display width/height according to the matrix
    // to keep the same scale, use [width height 1<<16]
    if (width && height && sc->display_matrix) {
        double disp_transform[2];

#define SQR(a) ((a)*(double)(a))
        for (i = 0; i < 2; i++)
            disp_transform[i] = sqrt(SQR(display_matrix[i][0]) + SQR(display_matrix[i][1]));

        if (disp_transform[0] > 0       && disp_transform[1] > 0 &&
            disp_transform[0] < (1<<24) && disp_transform[1] < (1<<24) &&
            fabs((disp_transform[0] / disp_transform[1]) - 1.0) > 0.01)
            st->sample_aspect_ratio = av_d2q(
                disp_transform[0] / disp_transform[1],
                INT_MAX);
    }
    return 0;
}

static int mov_read_tfhd(MOVContext *c, AVIOContext *pb, MOVAtom atom)
{
    MOVFragment *frag = &c->fragment;
    MOVTrackExt *trex = NULL;
    MOVFragmentIndex* index = NULL;
    int flags, track_id, i;

    avio_r8(pb); /* version */
    flags = avio_rb24(pb);

    track_id = avio_rb32(pb);
    if (!track_id)
        return AVERROR_INVALIDDATA;
    frag->track_id = track_id;
    for (i = 0; i < c->trex_count; i++)
        if (c->trex_data[i].track_id == frag->track_id) {
            trex = &c->trex_data[i];
            break;
        }
    if (!trex) {
        av_log(c->fc, AV_LOG_ERROR, "could not find corresponding trex\n");
        return AVERROR_INVALIDDATA;
    }
    for (i = 0; i < c->fragment_index_count; i++) {
        MOVFragmentIndex* candidate = c->fragment_index_data[i];
        if (candidate->track_id == frag->track_id) {
            av_log(c->fc, AV_LOG_DEBUG,
                   "found fragment index for track %u\n", frag->track_id);
            index = candidate;
            break;
        }
    }

    frag->base_data_offset = flags & MOV_TFHD_BASE_DATA_OFFSET ?
                             avio_rb64(pb) : flags & MOV_TFHD_DEFAULT_BASE_IS_MOOF ?
                             frag->moof_offset : frag->implicit_offset;
    frag->stsd_id  = flags & MOV_TFHD_STSD_ID ? avio_rb32(pb) : trex->stsd_id;

    frag->duration = flags & MOV_TFHD_DEFAULT_DURATION ?
                     avio_rb32(pb) : trex->duration;
    frag->size     = flags & MOV_TFHD_DEFAULT_SIZE ?
                     avio_rb32(pb) : trex->size;
    frag->flags    = flags & MOV_TFHD_DEFAULT_FLAGS ?
                     avio_rb32(pb) : trex->flags;
<<<<<<< HEAD
    frag->time     = AV_NOPTS_VALUE;
    if (index) {
        int i, found = 0;
        for (i = index->current_item; i < index->item_count; i++) {
            if (frag->implicit_offset == index->items[i].moof_offset) {
                av_log(c->fc, AV_LOG_DEBUG, "found fragment index entry "
                        "for track %u and moof_offset %"PRId64"\n",
                        frag->track_id, index->items[i].moof_offset);
                frag->time = index->items[i].time;
                index->current_item = i + 1;
                found = 1;
            }
        }
        if (!found) {
            av_log(c->fc, AV_LOG_WARNING, "track %u has a fragment index "
                   "but it doesn't have an (in-order) entry for moof_offset "
                   "%"PRId64"\n", frag->track_id, frag->implicit_offset);
        }
    }
    av_dlog(c->fc, "frag flags 0x%x\n", frag->flags);
=======
    av_log(c->fc, AV_LOG_TRACE, "frag flags 0x%x\n", frag->flags);
>>>>>>> 1a3eb042
    return 0;
}

static int mov_read_chap(MOVContext *c, AVIOContext *pb, MOVAtom atom)
{
    c->chapter_track = avio_rb32(pb);
    return 0;
}

static int mov_read_trex(MOVContext *c, AVIOContext *pb, MOVAtom atom)
{
    MOVTrackExt *trex;
    int err;

    if ((uint64_t)c->trex_count+1 >= UINT_MAX / sizeof(*c->trex_data))
        return AVERROR_INVALIDDATA;
    if ((err = av_reallocp_array(&c->trex_data, c->trex_count + 1,
                                 sizeof(*c->trex_data))) < 0) {
        c->trex_count = 0;
        return err;
    }

    c->fc->duration = AV_NOPTS_VALUE; // the duration from mvhd is not representing the whole file when fragments are used.

    trex = &c->trex_data[c->trex_count++];
    avio_r8(pb); /* version */
    avio_rb24(pb); /* flags */
    trex->track_id = avio_rb32(pb);
    trex->stsd_id  = avio_rb32(pb);
    trex->duration = avio_rb32(pb);
    trex->size     = avio_rb32(pb);
    trex->flags    = avio_rb32(pb);
    return 0;
}

static int mov_read_tfdt(MOVContext *c, AVIOContext *pb, MOVAtom atom)
{
    MOVFragment *frag = &c->fragment;
    AVStream *st = NULL;
    MOVStreamContext *sc;
    int version, i;

    for (i = 0; i < c->fc->nb_streams; i++) {
        if (c->fc->streams[i]->id == frag->track_id) {
            st = c->fc->streams[i];
            break;
        }
    }
    if (!st) {
        av_log(c->fc, AV_LOG_ERROR, "could not find corresponding track id %d\n", frag->track_id);
        return AVERROR_INVALIDDATA;
    }
    sc = st->priv_data;
    if (sc->pseudo_stream_id + 1 != frag->stsd_id)
        return 0;
    version = avio_r8(pb);
    avio_rb24(pb); /* flags */
    if (version) {
        sc->track_end = avio_rb64(pb);
    } else {
        sc->track_end = avio_rb32(pb);
    }
    return 0;
}

static int mov_read_trun(MOVContext *c, AVIOContext *pb, MOVAtom atom)
{
    MOVFragment *frag = &c->fragment;
    AVStream *st = NULL;
    MOVStreamContext *sc;
    MOVStts *ctts_data;
    uint64_t offset;
    int64_t dts;
    int data_offset = 0;
    unsigned entries, first_sample_flags = frag->flags;
    int flags, distance, i, found_keyframe = 0, err;

    for (i = 0; i < c->fc->nb_streams; i++) {
        if (c->fc->streams[i]->id == frag->track_id) {
            st = c->fc->streams[i];
            break;
        }
    }
    if (!st) {
        av_log(c->fc, AV_LOG_ERROR, "could not find corresponding track id %d\n", frag->track_id);
        return AVERROR_INVALIDDATA;
    }
    sc = st->priv_data;
    if (sc->pseudo_stream_id+1 != frag->stsd_id && sc->pseudo_stream_id != -1)
        return 0;
    avio_r8(pb); /* version */
    flags = avio_rb24(pb);
    entries = avio_rb32(pb);
    av_log(c->fc, AV_LOG_TRACE, "flags 0x%x entries %d\n", flags, entries);

    /* Always assume the presence of composition time offsets.
     * Without this assumption, for instance, we cannot deal with a track in fragmented movies that meet the following.
     *  1) in the initial movie, there are no samples.
     *  2) in the first movie fragment, there is only one sample without composition time offset.
     *  3) in the subsequent movie fragments, there are samples with composition time offset. */
    if (!sc->ctts_count && sc->sample_count)
    {
        /* Complement ctts table if moov atom doesn't have ctts atom. */
        ctts_data = av_realloc(NULL, sizeof(*sc->ctts_data));
        if (!ctts_data)
            return AVERROR(ENOMEM);
        sc->ctts_data = ctts_data;
        sc->ctts_data[sc->ctts_count].count = sc->sample_count;
        sc->ctts_data[sc->ctts_count].duration = 0;
        sc->ctts_count++;
    }
    if ((uint64_t)entries+sc->ctts_count >= UINT_MAX/sizeof(*sc->ctts_data))
        return AVERROR_INVALIDDATA;
    if ((err = av_reallocp_array(&sc->ctts_data, entries + sc->ctts_count,
                                 sizeof(*sc->ctts_data))) < 0) {
        sc->ctts_count = 0;
        return err;
    }
    if (flags & MOV_TRUN_DATA_OFFSET)        data_offset        = avio_rb32(pb);
    if (flags & MOV_TRUN_FIRST_SAMPLE_FLAGS) first_sample_flags = avio_rb32(pb);
    dts    = sc->track_end - sc->time_offset;
    offset = frag->base_data_offset + data_offset;
    distance = 0;
    av_log(c->fc, AV_LOG_TRACE, "first sample flags 0x%x\n", first_sample_flags);
    for (i = 0; i < entries && !pb->eof_reached; i++) {
        unsigned sample_size = frag->size;
        int sample_flags = i ? frag->flags : first_sample_flags;
        unsigned sample_duration = frag->duration;
        int keyframe = 0;

        if (flags & MOV_TRUN_SAMPLE_DURATION) sample_duration = avio_rb32(pb);
        if (flags & MOV_TRUN_SAMPLE_SIZE)     sample_size     = avio_rb32(pb);
        if (flags & MOV_TRUN_SAMPLE_FLAGS)    sample_flags    = avio_rb32(pb);
        sc->ctts_data[sc->ctts_count].count = 1;
        sc->ctts_data[sc->ctts_count].duration = (flags & MOV_TRUN_SAMPLE_CTS) ?
                                                  avio_rb32(pb) : 0;
        mov_update_dts_shift(sc, sc->ctts_data[sc->ctts_count].duration);
        if (frag->time != AV_NOPTS_VALUE) {
            if (c->use_mfra_for == FF_MOV_FLAG_MFRA_PTS) {
                int64_t pts = frag->time;
                av_log(c->fc, AV_LOG_DEBUG, "found frag time %"PRId64
                        " sc->dts_shift %d ctts.duration %d"
                        " sc->time_offset %"PRId64" flags & MOV_TRUN_SAMPLE_CTS %d\n", pts,
                        sc->dts_shift, sc->ctts_data[sc->ctts_count].duration,
                        sc->time_offset, flags & MOV_TRUN_SAMPLE_CTS);
                dts = pts - sc->dts_shift;
                if (flags & MOV_TRUN_SAMPLE_CTS) {
                    dts -= sc->ctts_data[sc->ctts_count].duration;
                } else {
                    dts -= sc->time_offset;
                }
                av_log(c->fc, AV_LOG_DEBUG, "calculated into dts %"PRId64"\n", dts);
            } else {
                dts = frag->time;
                av_log(c->fc, AV_LOG_DEBUG, "found frag time %"PRId64
                        ", using it for dts\n", dts);
            }
            frag->time = AV_NOPTS_VALUE;
        }
        sc->ctts_count++;
        if (st->codec->codec_type == AVMEDIA_TYPE_AUDIO)
            keyframe = 1;
        else if (!found_keyframe)
            keyframe = found_keyframe =
                !(sample_flags & (MOV_FRAG_SAMPLE_FLAG_IS_NON_SYNC |
                                  MOV_FRAG_SAMPLE_FLAG_DEPENDS_YES));
        if (keyframe)
            distance = 0;
<<<<<<< HEAD
        err = av_add_index_entry(st, offset, dts, sample_size, distance,
                                 keyframe ? AVINDEX_KEYFRAME : 0);
        if (err < 0) {
            av_log(c->fc, AV_LOG_ERROR, "Failed to add index entry\n");
        }
        av_dlog(c->fc, "AVIndex stream %d, sample %d, offset %"PRIx64", dts %"PRId64", "
=======
        av_add_index_entry(st, offset, dts, sample_size, distance,
                           keyframe ? AVINDEX_KEYFRAME : 0);
        av_log(c->fc, AV_LOG_TRACE, "AVIndex stream %d, sample %d, offset %"PRIx64", dts %"PRId64", "
>>>>>>> 1a3eb042
                "size %d, distance %d, keyframe %d\n", st->index, sc->sample_count+i,
                offset, dts, sample_size, distance, keyframe);
        distance++;
        dts += sample_duration;
        offset += sample_size;
        sc->data_size += sample_size;
        sc->duration_for_fps += sample_duration;
        sc->nb_frames_for_fps ++;
    }

    if (pb->eof_reached)
        return AVERROR_EOF;

    frag->implicit_offset = offset;
    st->duration = sc->track_end = dts + sc->time_offset;
    return 0;
}

/* this atom should be null (from specs), but some buggy files put the 'moov' atom inside it... */
/* like the files created with Adobe Premiere 5.0, for samples see */
/* http://graphics.tudelft.nl/~wouter/publications/soundtests/ */
static int mov_read_wide(MOVContext *c, AVIOContext *pb, MOVAtom atom)
{
    int err;

    if (atom.size < 8)
        return 0; /* continue */
    if (avio_rb32(pb) != 0) { /* 0 sized mdat atom... use the 'wide' atom size */
        avio_skip(pb, atom.size - 4);
        return 0;
    }
    atom.type = avio_rl32(pb);
    atom.size -= 8;
    if (atom.type != MKTAG('m','d','a','t')) {
        avio_skip(pb, atom.size);
        return 0;
    }
    err = mov_read_mdat(c, pb, atom);
    return err;
}

static int mov_read_cmov(MOVContext *c, AVIOContext *pb, MOVAtom atom)
{
#if CONFIG_ZLIB
    AVIOContext ctx;
    uint8_t *cmov_data;
    uint8_t *moov_data; /* uncompressed data */
    long cmov_len, moov_len;
    int ret = -1;

    avio_rb32(pb); /* dcom atom */
    if (avio_rl32(pb) != MKTAG('d','c','o','m'))
        return AVERROR_INVALIDDATA;
    if (avio_rl32(pb) != MKTAG('z','l','i','b')) {
        av_log(c->fc, AV_LOG_ERROR, "unknown compression for cmov atom !\n");
        return AVERROR_INVALIDDATA;
    }
    avio_rb32(pb); /* cmvd atom */
    if (avio_rl32(pb) != MKTAG('c','m','v','d'))
        return AVERROR_INVALIDDATA;
    moov_len = avio_rb32(pb); /* uncompressed size */
    cmov_len = atom.size - 6 * 4;

    cmov_data = av_malloc(cmov_len);
    if (!cmov_data)
        return AVERROR(ENOMEM);
    moov_data = av_malloc(moov_len);
    if (!moov_data) {
        av_free(cmov_data);
        return AVERROR(ENOMEM);
    }
    avio_read(pb, cmov_data, cmov_len);
    if (uncompress (moov_data, (uLongf *) &moov_len, (const Bytef *)cmov_data, cmov_len) != Z_OK)
        goto free_and_return;
    if (ffio_init_context(&ctx, moov_data, moov_len, 0, NULL, NULL, NULL, NULL) != 0)
        goto free_and_return;
    atom.type = MKTAG('m','o','o','v');
    atom.size = moov_len;
    ret = mov_read_default(c, &ctx, atom);
free_and_return:
    av_free(moov_data);
    av_free(cmov_data);
    return ret;
#else
    av_log(c->fc, AV_LOG_ERROR, "this file requires zlib support compiled in\n");
    return AVERROR(ENOSYS);
#endif
}

/* edit list atom */
static int mov_read_elst(MOVContext *c, AVIOContext *pb, MOVAtom atom)
{
    MOVStreamContext *sc;
    int i, edit_count, version;

    if (c->fc->nb_streams < 1 || c->ignore_editlist)
        return 0;
    sc = c->fc->streams[c->fc->nb_streams-1]->priv_data;

    version = avio_r8(pb); /* version */
    avio_rb24(pb); /* flags */
    edit_count = avio_rb32(pb); /* entries */

    if (!edit_count)
        return 0;
    if (sc->elst_data)
        av_log(c->fc, AV_LOG_WARNING, "Duplicated ELST atom\n");
    av_free(sc->elst_data);
    sc->elst_count = 0;
    sc->elst_data = av_malloc_array(edit_count, sizeof(*sc->elst_data));
    if (!sc->elst_data)
        return AVERROR(ENOMEM);

    av_dlog(c->fc, "track[%i].edit_count = %i\n", c->fc->nb_streams-1, edit_count);
    for (i = 0; i < edit_count && !pb->eof_reached; i++) {
        MOVElst *e = &sc->elst_data[i];

        if (version == 1) {
            e->duration = avio_rb64(pb);
            e->time     = avio_rb64(pb);
        } else {
            e->duration = avio_rb32(pb); /* segment duration */
            e->time     = (int32_t)avio_rb32(pb); /* media time */
        }
        e->rate = avio_rb32(pb) / 65536.0;
        av_dlog(c->fc, "duration=%"PRId64" time=%"PRId64" rate=%f\n",
                e->duration, e->time, e->rate);
    }
    sc->elst_count = i;

    return 0;
}

static int mov_read_tmcd(MOVContext *c, AVIOContext *pb, MOVAtom atom)
{
    MOVStreamContext *sc;

    if (c->fc->nb_streams < 1)
        return AVERROR_INVALIDDATA;
    sc = c->fc->streams[c->fc->nb_streams - 1]->priv_data;
    sc->timecode_track = avio_rb32(pb);
    return 0;
}

static int mov_read_uuid(MOVContext *c, AVIOContext *pb, MOVAtom atom)
{
    int ret;
    uint8_t uuid[16];
    static const uint8_t uuid_isml_manifest[] = {
        0xa5, 0xd4, 0x0b, 0x30, 0xe8, 0x14, 0x11, 0xdd,
        0xba, 0x2f, 0x08, 0x00, 0x20, 0x0c, 0x9a, 0x66
    };

    if (atom.size < sizeof(uuid) || atom.size == INT64_MAX)
        return AVERROR_INVALIDDATA;

    ret = avio_read(pb, uuid, sizeof(uuid));
    if (ret < 0) {
        return ret;
    } else if (ret != sizeof(uuid)) {
        return AVERROR_INVALIDDATA;
    }
    if (!memcmp(uuid, uuid_isml_manifest, sizeof(uuid))) {
        uint8_t *buffer, *ptr;
        char *endptr;
        size_t len = atom.size - sizeof(uuid);

        if (len < 4) {
            return AVERROR_INVALIDDATA;
        }
        ret = avio_skip(pb, 4); // zeroes
        len -= 4;

        buffer = av_mallocz(len + 1);
        if (!buffer) {
            return AVERROR(ENOMEM);
        }
        ret = avio_read(pb, buffer, len);
        if (ret < 0) {
            av_free(buffer);
            return ret;
        } else if (ret != len) {
            av_free(buffer);
            return AVERROR_INVALIDDATA;
        }

        ptr = buffer;
        while ((ptr = av_stristr(ptr, "systemBitrate=\""))) {
            ptr += sizeof("systemBitrate=\"") - 1;
            c->bitrates_count++;
            c->bitrates = av_realloc_f(c->bitrates, c->bitrates_count, sizeof(*c->bitrates));
            if (!c->bitrates) {
                c->bitrates_count = 0;
                av_free(buffer);
                return AVERROR(ENOMEM);
            }
            errno = 0;
            ret = strtol(ptr, &endptr, 10);
            if (ret < 0 || errno || *endptr != '"') {
                c->bitrates[c->bitrates_count - 1] = 0;
            } else {
                c->bitrates[c->bitrates_count - 1] = ret;
            }
        }

        av_free(buffer);
    }
    return 0;
}

static int mov_read_free(MOVContext *c, AVIOContext *pb, MOVAtom atom)
{
    int ret;
    uint8_t content[16];

    if (atom.size < 8)
        return 0;

    ret = avio_read(pb, content, FFMIN(sizeof(content), atom.size));
    if (ret < 0)
        return ret;

    if (   !c->found_moov
        && !c->found_mdat
        && !memcmp(content, "Anevia\x1A\x1A", 8)
        && c->use_mfra_for == FF_MOV_FLAG_MFRA_AUTO) {
        c->use_mfra_for = FF_MOV_FLAG_MFRA_PTS;
    }

<<<<<<< HEAD
=======
    av_log(c->fc, AV_LOG_TRACE, "track[%i].edit_count = %i\n", c->fc->nb_streams-1, edit_count);
>>>>>>> 1a3eb042
    return 0;
}

static const MOVParseTableEntry mov_default_parse_table[] = {
{ MKTAG('A','C','L','R'), mov_read_aclr },
{ MKTAG('A','P','R','G'), mov_read_avid },
{ MKTAG('A','A','L','P'), mov_read_avid },
{ MKTAG('A','R','E','S'), mov_read_ares },
{ MKTAG('a','v','s','s'), mov_read_avss },
{ MKTAG('c','h','p','l'), mov_read_chpl },
{ MKTAG('c','o','6','4'), mov_read_stco },
{ MKTAG('c','o','l','r'), mov_read_colr },
{ MKTAG('c','t','t','s'), mov_read_ctts }, /* composition time to sample */
{ MKTAG('d','i','n','f'), mov_read_default },
{ MKTAG('D','p','x','E'), mov_read_dpxe },
{ MKTAG('d','r','e','f'), mov_read_dref },
{ MKTAG('e','d','t','s'), mov_read_default },
{ MKTAG('e','l','s','t'), mov_read_elst },
{ MKTAG('e','n','d','a'), mov_read_enda },
{ MKTAG('f','i','e','l'), mov_read_fiel },
{ MKTAG('f','t','y','p'), mov_read_ftyp },
{ MKTAG('g','l','b','l'), mov_read_glbl },
{ MKTAG('h','d','l','r'), mov_read_hdlr },
{ MKTAG('i','l','s','t'), mov_read_ilst },
{ MKTAG('j','p','2','h'), mov_read_jp2h },
{ MKTAG('m','d','a','t'), mov_read_mdat },
{ MKTAG('m','d','h','d'), mov_read_mdhd },
{ MKTAG('m','d','i','a'), mov_read_default },
{ MKTAG('m','e','t','a'), mov_read_meta },
{ MKTAG('m','i','n','f'), mov_read_default },
{ MKTAG('m','o','o','f'), mov_read_moof },
{ MKTAG('m','o','o','v'), mov_read_moov },
{ MKTAG('m','v','e','x'), mov_read_default },
{ MKTAG('m','v','h','d'), mov_read_mvhd },
{ MKTAG('S','M','I',' '), mov_read_svq3 },
{ MKTAG('a','l','a','c'), mov_read_alac }, /* alac specific atom */
{ MKTAG('a','v','c','C'), mov_read_glbl },
{ MKTAG('p','a','s','p'), mov_read_pasp },
{ MKTAG('s','t','b','l'), mov_read_default },
{ MKTAG('s','t','c','o'), mov_read_stco },
{ MKTAG('s','t','p','s'), mov_read_stps },
{ MKTAG('s','t','r','f'), mov_read_strf },
{ MKTAG('s','t','s','c'), mov_read_stsc },
{ MKTAG('s','t','s','d'), mov_read_stsd }, /* sample description */
{ MKTAG('s','t','s','s'), mov_read_stss }, /* sync sample */
{ MKTAG('s','t','s','z'), mov_read_stsz }, /* sample size */
{ MKTAG('s','t','t','s'), mov_read_stts },
{ MKTAG('s','t','z','2'), mov_read_stsz }, /* compact sample size */
{ MKTAG('t','k','h','d'), mov_read_tkhd }, /* track header */
{ MKTAG('t','f','d','t'), mov_read_tfdt },
{ MKTAG('t','f','h','d'), mov_read_tfhd }, /* track fragment header */
{ MKTAG('t','r','a','k'), mov_read_trak },
{ MKTAG('t','r','a','f'), mov_read_default },
{ MKTAG('t','r','e','f'), mov_read_default },
{ MKTAG('t','m','c','d'), mov_read_tmcd },
{ MKTAG('c','h','a','p'), mov_read_chap },
{ MKTAG('t','r','e','x'), mov_read_trex },
{ MKTAG('t','r','u','n'), mov_read_trun },
{ MKTAG('u','d','t','a'), mov_read_default },
{ MKTAG('w','a','v','e'), mov_read_wave },
{ MKTAG('e','s','d','s'), mov_read_esds },
{ MKTAG('d','a','c','3'), mov_read_dac3 }, /* AC-3 info */
{ MKTAG('d','e','c','3'), mov_read_dec3 }, /* EAC-3 info */
{ MKTAG('w','i','d','e'), mov_read_wide }, /* place holder */
{ MKTAG('w','f','e','x'), mov_read_wfex },
{ MKTAG('c','m','o','v'), mov_read_cmov },
{ MKTAG('c','h','a','n'), mov_read_chan }, /* channel layout */
{ MKTAG('d','v','c','1'), mov_read_dvc1 },
{ MKTAG('s','b','g','p'), mov_read_sbgp },
{ MKTAG('h','v','c','C'), mov_read_glbl },
{ MKTAG('u','u','i','d'), mov_read_uuid },
{ MKTAG('C','i','n', 0x8e), mov_read_targa_y216 },
{ MKTAG('f','r','e','e'), mov_read_free },
{ MKTAG('-','-','-','-'), mov_read_custom },
{ 0, NULL }
};

static int mov_read_default(MOVContext *c, AVIOContext *pb, MOVAtom atom)
{
    int64_t total_size = 0;
    MOVAtom a;
    int i;

    if (c->atom_depth > 10) {
        av_log(c->fc, AV_LOG_ERROR, "Atoms too deeply nested\n");
        return AVERROR_INVALIDDATA;
    }
    c->atom_depth ++;

    if (atom.size < 0)
        atom.size = INT64_MAX;
    while (total_size + 8 <= atom.size && !avio_feof(pb)) {
        int (*parse)(MOVContext*, AVIOContext*, MOVAtom) = NULL;
        a.size = atom.size;
        a.type=0;
        if (atom.size >= 8) {
            a.size = avio_rb32(pb);
            a.type = avio_rl32(pb);
            if (a.type == MKTAG('f','r','e','e') &&
                a.size >= 8 &&
                c->moov_retry) {
                uint8_t buf[8];
                uint32_t *type = (uint32_t *)buf + 1;
                avio_read(pb, buf, 8);
                avio_seek(pb, -8, SEEK_CUR);
                if (*type == MKTAG('m','v','h','d') ||
                    *type == MKTAG('c','m','o','v')) {
                    av_log(c->fc, AV_LOG_ERROR, "Detected moov in a free atom.\n");
                    a.type = MKTAG('m','o','o','v');
                }
            }
            if (atom.type != MKTAG('r','o','o','t') &&
                atom.type != MKTAG('m','o','o','v'))
            {
                if (a.type == MKTAG('t','r','a','k') || a.type == MKTAG('m','d','a','t'))
                {
                    av_log(c->fc, AV_LOG_ERROR, "Broken file, trak/mdat not at top-level\n");
                    avio_skip(pb, -8);
                    c->atom_depth --;
                    return 0;
                }
            }
            total_size += 8;
            if (a.size == 1 && total_size + 8 <= atom.size) { /* 64 bit extended size */
                a.size = avio_rb64(pb) - 8;
                total_size += 8;
            }
        }
        av_log(c->fc, AV_LOG_TRACE, "type: %08x '%.4s' parent:'%.4s' sz: %"PRId64" %"PRId64" %"PRId64"\n",
                a.type, (char*)&a.type, (char*)&atom.type, a.size, total_size, atom.size);
        if (a.size == 0) {
            a.size = atom.size - total_size + 8;
        }
        a.size -= 8;
        if (a.size < 0)
            break;
        a.size = FFMIN(a.size, atom.size - total_size);

        for (i = 0; mov_default_parse_table[i].type; i++)
            if (mov_default_parse_table[i].type == a.type) {
                parse = mov_default_parse_table[i].parse;
                break;
            }

        // container is user data
        if (!parse && (atom.type == MKTAG('u','d','t','a') ||
                       atom.type == MKTAG('i','l','s','t')))
            parse = mov_read_udta_string;

        if (!parse) { /* skip leaf atoms data */
            avio_skip(pb, a.size);
        } else {
            int64_t start_pos = avio_tell(pb);
            int64_t left;
            int err = parse(c, pb, a);
            if (err < 0) {
                c->atom_depth --;
                return err;
            }
            if (c->found_moov && c->found_mdat &&
                ((!pb->seekable || c->fc->flags & AVFMT_FLAG_IGNIDX) ||
                 start_pos + a.size == avio_size(pb))) {
                if (!pb->seekable || c->fc->flags & AVFMT_FLAG_IGNIDX)
                    c->next_root_atom = start_pos + a.size;
                c->atom_depth --;
                return 0;
            }
            left = a.size - avio_tell(pb) + start_pos;
            if (left > 0) /* skip garbage at atom end */
                avio_skip(pb, left);
            else if (left < 0) {
                av_log(c->fc, AV_LOG_WARNING,
                       "overread end of atom '%.4s' by %"PRId64" bytes\n",
                       (char*)&a.type, -left);
                avio_seek(pb, left, SEEK_CUR);
            }
        }

        total_size += a.size;
    }

    if (total_size < atom.size && atom.size < 0x7ffff)
        avio_skip(pb, atom.size - total_size);

    c->atom_depth --;
    return 0;
}

static int mov_probe(AVProbeData *p)
{
    int64_t offset;
    uint32_t tag;
    int score = 0;
    int moov_offset = -1;

    /* check file header */
    offset = 0;
    for (;;) {
        /* ignore invalid offset */
        if ((offset + 8) > (unsigned int)p->buf_size)
            break;
        tag = AV_RL32(p->buf + offset + 4);
        switch(tag) {
        /* check for obvious tags */
        case MKTAG('m','o','o','v'):
            moov_offset = offset + 4;
        case MKTAG('m','d','a','t'):
        case MKTAG('p','n','o','t'): /* detect movs with preview pics like ew.mov and april.mov */
        case MKTAG('u','d','t','a'): /* Packet Video PVAuthor adds this and a lot of more junk */
        case MKTAG('f','t','y','p'):
            if (AV_RB32(p->buf+offset) < 8 &&
                (AV_RB32(p->buf+offset) != 1 ||
                 offset + 12 > (unsigned int)p->buf_size ||
                 AV_RB64(p->buf+offset + 8) == 0)) {
                score = FFMAX(score, AVPROBE_SCORE_EXTENSION);
            } else if (tag == MKTAG('f','t','y','p') &&
                       (   AV_RL32(p->buf + offset + 8) == MKTAG('j','p','2',' ')
                        || AV_RL32(p->buf + offset + 8) == MKTAG('j','p','x',' ')
                    )) {
                score = FFMAX(score, 5);
            } else {
                score = AVPROBE_SCORE_MAX;
            }
            offset = FFMAX(4, AV_RB32(p->buf+offset)) + offset;
            break;
        /* those are more common words, so rate then a bit less */
        case MKTAG('e','d','i','w'): /* xdcam files have reverted first tags */
        case MKTAG('w','i','d','e'):
        case MKTAG('f','r','e','e'):
        case MKTAG('j','u','n','k'):
        case MKTAG('p','i','c','t'):
            score  = FFMAX(score, AVPROBE_SCORE_MAX - 5);
            offset = FFMAX(4, AV_RB32(p->buf+offset)) + offset;
            break;
        case MKTAG(0x82,0x82,0x7f,0x7d):
        case MKTAG('s','k','i','p'):
        case MKTAG('u','u','i','d'):
        case MKTAG('p','r','f','l'):
            /* if we only find those cause probedata is too small at least rate them */
            score  = FFMAX(score, AVPROBE_SCORE_EXTENSION);
            offset = FFMAX(4, AV_RB32(p->buf+offset)) + offset;
            break;
        default:
            offset = FFMAX(4, AV_RB32(p->buf+offset)) + offset;
        }
    }
    if(score > AVPROBE_SCORE_MAX - 50 && moov_offset != -1) {
        /* moov atom in the header - we should make sure that this is not a
         * MOV-packed MPEG-PS */
        offset = moov_offset;

        while(offset < (p->buf_size - 16)){ /* Sufficient space */
               /* We found an actual hdlr atom */
            if(AV_RL32(p->buf + offset     ) == MKTAG('h','d','l','r') &&
               AV_RL32(p->buf + offset +  8) == MKTAG('m','h','l','r') &&
               AV_RL32(p->buf + offset + 12) == MKTAG('M','P','E','G')){
                av_log(NULL, AV_LOG_WARNING, "Found media data tag MPEG indicating this is a MOV-packed MPEG-PS.\n");
                /* We found a media handler reference atom describing an
                 * MPEG-PS-in-MOV, return a
                 * low score to force expanding the probe window until
                 * mpegps_probe finds what it needs */
                return 5;
            }else
                /* Keep looking */
                offset+=2;
        }
    }

    return score;
}

// must be done after parsing all trak because there's no order requirement
static void mov_read_chapters(AVFormatContext *s)
{
    MOVContext *mov = s->priv_data;
    AVStream *st = NULL;
    MOVStreamContext *sc;
    int64_t cur_pos;
    int i;

    for (i = 0; i < s->nb_streams; i++)
        if (s->streams[i]->id == mov->chapter_track) {
            st = s->streams[i];
            break;
        }
    if (!st) {
        av_log(s, AV_LOG_ERROR, "Referenced QT chapter track not found\n");
        return;
    }

    st->discard = AVDISCARD_ALL;
    sc = st->priv_data;
    cur_pos = avio_tell(sc->pb);

    for (i = 0; i < st->nb_index_entries; i++) {
        AVIndexEntry *sample = &st->index_entries[i];
        int64_t end = i+1 < st->nb_index_entries ? st->index_entries[i+1].timestamp : st->duration;
        uint8_t *title;
        uint16_t ch;
        int len, title_len;

        if (end < sample->timestamp) {
            av_log(s, AV_LOG_WARNING, "ignoring stream duration which is shorter than chapters\n");
            end = AV_NOPTS_VALUE;
        }

        if (avio_seek(sc->pb, sample->pos, SEEK_SET) != sample->pos) {
            av_log(s, AV_LOG_ERROR, "Chapter %d not found in file\n", i);
            goto finish;
        }

        // the first two bytes are the length of the title
        len = avio_rb16(sc->pb);
        if (len > sample->size-2)
            continue;
        title_len = 2*len + 1;
        if (!(title = av_mallocz(title_len)))
            goto finish;

        // The samples could theoretically be in any encoding if there's an encd
        // atom following, but in practice are only utf-8 or utf-16, distinguished
        // instead by the presence of a BOM
        if (!len) {
            title[0] = 0;
        } else {
            ch = avio_rb16(sc->pb);
            if (ch == 0xfeff)
                avio_get_str16be(sc->pb, len, title, title_len);
            else if (ch == 0xfffe)
                avio_get_str16le(sc->pb, len, title, title_len);
            else {
                AV_WB16(title, ch);
                if (len == 1 || len == 2)
                    title[len] = 0;
                else
                    avio_get_str(sc->pb, INT_MAX, title + 2, len - 1);
            }
        }

        avpriv_new_chapter(s, i, st->time_base, sample->timestamp, end, title);
        av_freep(&title);
    }
finish:
    avio_seek(sc->pb, cur_pos, SEEK_SET);
}

static int parse_timecode_in_framenum_format(AVFormatContext *s, AVStream *st,
                                             uint32_t value, int flags)
{
    AVTimecode tc;
    char buf[AV_TIMECODE_STR_SIZE];
    AVRational rate = {st->codec->time_base.den,
                       st->codec->time_base.num};
    int ret = av_timecode_init(&tc, rate, flags, 0, s);
    if (ret < 0)
        return ret;
    av_dict_set(&st->metadata, "timecode",
                av_timecode_make_string(&tc, buf, value), 0);
    return 0;
}

static int mov_read_timecode_track(AVFormatContext *s, AVStream *st)
{
    MOVStreamContext *sc = st->priv_data;
    int flags = 0;
    int64_t cur_pos = avio_tell(sc->pb);
    uint32_t value;

    if (!st->nb_index_entries)
        return -1;

    avio_seek(sc->pb, st->index_entries->pos, SEEK_SET);
    value = avio_rb32(s->pb);

    if (sc->tmcd_flags & 0x0001) flags |= AV_TIMECODE_FLAG_DROPFRAME;
    if (sc->tmcd_flags & 0x0002) flags |= AV_TIMECODE_FLAG_24HOURSMAX;
    if (sc->tmcd_flags & 0x0004) flags |= AV_TIMECODE_FLAG_ALLOWNEGATIVE;

    /* Assume Counter flag is set to 1 in tmcd track (even though it is likely
     * not the case) and thus assume "frame number format" instead of QT one.
     * No sample with tmcd track can be found with a QT timecode at the moment,
     * despite what the tmcd track "suggests" (Counter flag set to 0 means QT
     * format). */
    parse_timecode_in_framenum_format(s, st, value, flags);

    avio_seek(sc->pb, cur_pos, SEEK_SET);
    return 0;
}

static int mov_read_close(AVFormatContext *s)
{
    MOVContext *mov = s->priv_data;
    int i, j;

    for (i = 0; i < s->nb_streams; i++) {
        AVStream *st = s->streams[i];
        MOVStreamContext *sc = st->priv_data;

        av_freep(&sc->ctts_data);
        for (j = 0; j < sc->drefs_count; j++) {
            av_freep(&sc->drefs[j].path);
            av_freep(&sc->drefs[j].dir);
        }
        av_freep(&sc->drefs);

        sc->drefs_count = 0;

        if (!sc->pb_is_copied)
            avio_closep(&sc->pb);

        sc->pb = NULL;
        av_freep(&sc->chunk_offsets);
        av_freep(&sc->stsc_data);
        av_freep(&sc->sample_sizes);
        av_freep(&sc->keyframes);
        av_freep(&sc->stts_data);
        av_freep(&sc->stps_data);
        av_freep(&sc->elst_data);
        av_freep(&sc->rap_group);
        av_freep(&sc->display_matrix);
    }

    if (mov->dv_demux) {
        avformat_free_context(mov->dv_fctx);
        mov->dv_fctx = NULL;
    }

    av_freep(&mov->trex_data);
    av_freep(&mov->bitrates);

    for (i = 0; i < mov->fragment_index_count; i++) {
        MOVFragmentIndex* index = mov->fragment_index_data[i];
        av_freep(&index->items);
        av_freep(&mov->fragment_index_data[i]);
    }
    av_freep(&mov->fragment_index_data);

    return 0;
}

static int tmcd_is_referenced(AVFormatContext *s, int tmcd_id)
{
    int i;

    for (i = 0; i < s->nb_streams; i++) {
        AVStream *st = s->streams[i];
        MOVStreamContext *sc = st->priv_data;

        if (st->codec->codec_type == AVMEDIA_TYPE_VIDEO &&
            sc->timecode_track == tmcd_id)
            return 1;
    }
    return 0;
}

/* look for a tmcd track not referenced by any video track, and export it globally */
static void export_orphan_timecode(AVFormatContext *s)
{
    int i;

    for (i = 0; i < s->nb_streams; i++) {
        AVStream *st = s->streams[i];

        if (st->codec->codec_tag  == MKTAG('t','m','c','d') &&
            !tmcd_is_referenced(s, i + 1)) {
            AVDictionaryEntry *tcr = av_dict_get(st->metadata, "timecode", NULL, 0);
            if (tcr) {
                av_dict_set(&s->metadata, "timecode", tcr->value, 0);
                break;
            }
        }
    }
}

static int read_tfra(MOVContext *mov, AVIOContext *f)
{
    MOVFragmentIndex* index = NULL;
    int version, fieldlength, i, j;
    int64_t pos = avio_tell(f);
    uint32_t size = avio_rb32(f);
    void *tmp;

    if (avio_rb32(f) != MKBETAG('t', 'f', 'r', 'a')) {
        return 1;
    }
    av_log(mov->fc, AV_LOG_VERBOSE, "found tfra\n");
    index = av_mallocz(sizeof(MOVFragmentIndex));
    if (!index) {
        return AVERROR(ENOMEM);
    }

    tmp = av_realloc_array(mov->fragment_index_data,
                           mov->fragment_index_count + 1,
                           sizeof(MOVFragmentIndex*));
    if (!tmp) {
        av_freep(&index);
        return AVERROR(ENOMEM);
    }
    mov->fragment_index_data = tmp;
    mov->fragment_index_data[mov->fragment_index_count++] = index;

    version = avio_r8(f);
    avio_rb24(f);
    index->track_id = avio_rb32(f);
    fieldlength = avio_rb32(f);
    index->item_count = avio_rb32(f);
    index->items = av_mallocz_array(
            index->item_count, sizeof(MOVFragmentIndexItem));
    if (!index->items) {
        index->item_count = 0;
        return AVERROR(ENOMEM);
    }
    for (i = 0; i < index->item_count; i++) {
        int64_t time, offset;
        if (version == 1) {
            time   = avio_rb64(f);
            offset = avio_rb64(f);
        } else {
            time   = avio_rb32(f);
            offset = avio_rb32(f);
        }
        index->items[i].time = time;
        index->items[i].moof_offset = offset;
        for (j = 0; j < ((fieldlength >> 4) & 3) + 1; j++)
            avio_r8(f);
        for (j = 0; j < ((fieldlength >> 2) & 3) + 1; j++)
            avio_r8(f);
        for (j = 0; j < ((fieldlength >> 0) & 3) + 1; j++)
            avio_r8(f);
    }

    avio_seek(f, pos + size, SEEK_SET);
    return 0;
}

static int mov_read_mfra(MOVContext *c, AVIOContext *f)
{
    int64_t stream_size = avio_size(f);
    int64_t original_pos = avio_tell(f);
    int64_t seek_ret;
    int32_t mfra_size;
    int ret = -1;
    if ((seek_ret = avio_seek(f, stream_size - 4, SEEK_SET)) < 0) {
        ret = seek_ret;
        goto fail;
    }
    mfra_size = avio_rb32(f);
    if (mfra_size < 0 || mfra_size > stream_size) {
        av_log(c->fc, AV_LOG_DEBUG, "doesn't look like mfra (unreasonable size)\n");
        goto fail;
    }
    if ((seek_ret = avio_seek(f, -mfra_size, SEEK_CUR)) < 0) {
        ret = seek_ret;
        goto fail;
    }
    if (avio_rb32(f) != mfra_size) {
        av_log(c->fc, AV_LOG_DEBUG, "doesn't look like mfra (size mismatch)\n");
        goto fail;
    }
    if (avio_rb32(f) != MKBETAG('m', 'f', 'r', 'a')) {
        av_log(c->fc, AV_LOG_DEBUG, "doesn't look like mfra (tag mismatch)\n");
        goto fail;
    }
    av_log(c->fc, AV_LOG_VERBOSE, "stream has mfra\n");
    do {
        ret = read_tfra(c, f);
        if (ret < 0)
            goto fail;
    } while (!ret);
    ret = 0;
fail:
    seek_ret = avio_seek(f, original_pos, SEEK_SET);
    if (seek_ret < 0) {
        av_log(c->fc, AV_LOG_ERROR,
               "failed to seek back after looking for mfra\n");
        ret = seek_ret;
    }
    return ret;
}

static int mov_read_header(AVFormatContext *s)
{
    MOVContext *mov = s->priv_data;
    AVIOContext *pb = s->pb;
    int j, err;
    MOVAtom atom = { AV_RL32("root") };
    int i;

    mov->fc = s;
    /* .mov and .mp4 aren't streamable anyway (only progressive download if moov is before mdat) */
    if (pb->seekable)
        atom.size = avio_size(pb);
    else
        atom.size = INT64_MAX;

    /* check MOV header */
    do {
    if (mov->moov_retry)
        avio_seek(pb, 0, SEEK_SET);
    if ((err = mov_read_default(mov, pb, atom)) < 0) {
        av_log(s, AV_LOG_ERROR, "error reading header\n");
        mov_read_close(s);
        return err;
    }
    } while (pb->seekable && !mov->found_moov && !mov->moov_retry++);
    if (!mov->found_moov) {
        av_log(s, AV_LOG_ERROR, "moov atom not found\n");
        mov_read_close(s);
        return AVERROR_INVALIDDATA;
    }
    av_log(mov->fc, AV_LOG_TRACE, "on_parse_exit_offset=%"PRId64"\n", avio_tell(pb));

    if (pb->seekable) {
        if (mov->chapter_track > 0)
            mov_read_chapters(s);
        for (i = 0; i < s->nb_streams; i++)
            if (s->streams[i]->codec->codec_tag == AV_RL32("tmcd"))
                mov_read_timecode_track(s, s->streams[i]);
    }

    /* copy timecode metadata from tmcd tracks to the related video streams */
    for (i = 0; i < s->nb_streams; i++) {
        AVStream *st = s->streams[i];
        MOVStreamContext *sc = st->priv_data;
        if (sc->timecode_track > 0) {
            AVDictionaryEntry *tcr;
            int tmcd_st_id = -1;

            for (j = 0; j < s->nb_streams; j++)
                if (s->streams[j]->id == sc->timecode_track)
                    tmcd_st_id = j;

            if (tmcd_st_id < 0 || tmcd_st_id == i)
                continue;
            tcr = av_dict_get(s->streams[tmcd_st_id]->metadata, "timecode", NULL, 0);
            if (tcr)
                av_dict_set(&st->metadata, "timecode", tcr->value, 0);
        }
    }
    export_orphan_timecode(s);

    for (i = 0; i < s->nb_streams; i++) {
        AVStream *st = s->streams[i];
        MOVStreamContext *sc = st->priv_data;
        fix_timescale(mov, sc);
        if(st->codec->codec_type == AVMEDIA_TYPE_AUDIO && st->codec->codec_id == AV_CODEC_ID_AAC) {
            st->skip_samples = sc->start_pad;
        }
        if (st->codec->codec_type == AVMEDIA_TYPE_VIDEO && sc->nb_frames_for_fps > 0 && sc->duration_for_fps > 0)
            av_reduce(&st->avg_frame_rate.num, &st->avg_frame_rate.den,
                      sc->time_scale*(int64_t)sc->nb_frames_for_fps, sc->duration_for_fps, INT_MAX);
        if (st->codec->codec_type == AVMEDIA_TYPE_SUBTITLE) {
            if (st->codec->width <= 0 || st->codec->height <= 0) {
                st->codec->width  = sc->width;
                st->codec->height = sc->height;
            }
            if (st->codec->codec_id == AV_CODEC_ID_DVD_SUBTITLE) {
                if ((err = mov_rewrite_dvd_sub_extradata(st)) < 0)
                    return err;
            }
        }
    }

    if (mov->trex_data) {
        for (i = 0; i < s->nb_streams; i++) {
            AVStream *st = s->streams[i];
            MOVStreamContext *sc = st->priv_data;
            if (st->duration > 0)
                st->codec->bit_rate = sc->data_size * 8 * sc->time_scale / st->duration;
        }
    }

    if (mov->use_mfra_for > 0) {
        for (i = 0; i < s->nb_streams; i++) {
            AVStream *st = s->streams[i];
            MOVStreamContext *sc = st->priv_data;
            if (sc->duration_for_fps > 0) {
                st->codec->bit_rate = sc->data_size * 8 * sc->time_scale /
                    sc->duration_for_fps;
            }
        }
    }

    for (i = 0; i < mov->bitrates_count && i < s->nb_streams; i++) {
        if (mov->bitrates[i]) {
            s->streams[i]->codec->bit_rate = mov->bitrates[i];
        }
    }

    ff_rfps_calculate(s);

    for (i = 0; i < s->nb_streams; i++) {
        AVStream *st = s->streams[i];
        MOVStreamContext *sc = st->priv_data;

        switch (st->codec->codec_type) {
        case AVMEDIA_TYPE_AUDIO:
            err = ff_replaygain_export(st, s->metadata);
            if (err < 0) {
                mov_read_close(s);
                return err;
            }
            break;
        case AVMEDIA_TYPE_VIDEO:
            if (sc->display_matrix) {
                AVPacketSideData *sd, *tmp;

                tmp = av_realloc_array(st->side_data,
                                       st->nb_side_data + 1, sizeof(*tmp));
                if (!tmp)
                    return AVERROR(ENOMEM);

                st->side_data = tmp;
                st->nb_side_data++;

                sd = &st->side_data[st->nb_side_data - 1];
                sd->type = AV_PKT_DATA_DISPLAYMATRIX;
                sd->size = sizeof(int32_t) * 9;
                sd->data = (uint8_t*)sc->display_matrix;
                sc->display_matrix = NULL;
            }
            break;
        }
    }

    return 0;
}

static AVIndexEntry *mov_find_next_sample(AVFormatContext *s, AVStream **st)
{
    AVIndexEntry *sample = NULL;
    int64_t best_dts = INT64_MAX;
    int i;
    for (i = 0; i < s->nb_streams; i++) {
        AVStream *avst = s->streams[i];
        MOVStreamContext *msc = avst->priv_data;
        if (msc->pb && msc->current_sample < avst->nb_index_entries) {
            AVIndexEntry *current_sample = &avst->index_entries[msc->current_sample];
            int64_t dts = av_rescale(current_sample->timestamp, AV_TIME_BASE, msc->time_scale);
            av_log(s, AV_LOG_TRACE, "stream %d, sample %d, dts %"PRId64"\n", i, msc->current_sample, dts);
            if (!sample || (!s->pb->seekable && current_sample->pos < sample->pos) ||
                (s->pb->seekable &&
                 ((msc->pb != s->pb && dts < best_dts) || (msc->pb == s->pb &&
                 ((FFABS(best_dts - dts) <= AV_TIME_BASE && current_sample->pos < sample->pos) ||
                  (FFABS(best_dts - dts) > AV_TIME_BASE && dts < best_dts)))))) {
                sample = current_sample;
                best_dts = dts;
                *st = avst;
            }
        }
    }
    return sample;
}

static int mov_read_packet(AVFormatContext *s, AVPacket *pkt)
{
    MOVContext *mov = s->priv_data;
    MOVStreamContext *sc;
    AVIndexEntry *sample;
    AVStream *st = NULL;
    int ret;
    mov->fc = s;
 retry:
    sample = mov_find_next_sample(s, &st);
    if (!sample) {
        mov->found_mdat = 0;
        if (!mov->next_root_atom)
            return AVERROR_EOF;
        avio_seek(s->pb, mov->next_root_atom, SEEK_SET);
        mov->next_root_atom = 0;
        if (mov_read_default(mov, s->pb, (MOVAtom){ AV_RL32("root"), INT64_MAX }) < 0 ||
            avio_feof(s->pb))
            return AVERROR_EOF;
        av_log(s, AV_LOG_TRACE, "read fragments, offset 0x%"PRIx64"\n", avio_tell(s->pb));
        goto retry;
    }
    sc = st->priv_data;
    /* must be done just before reading, to avoid infinite loop on sample */
    sc->current_sample++;

    if (mov->next_root_atom) {
        sample->pos = FFMIN(sample->pos, mov->next_root_atom);
        sample->size = FFMIN(sample->size, (mov->next_root_atom - sample->pos));
    }

    if (st->discard != AVDISCARD_ALL) {
        if (avio_seek(sc->pb, sample->pos, SEEK_SET) != sample->pos) {
            av_log(mov->fc, AV_LOG_ERROR, "stream %d, offset 0x%"PRIx64": partial file\n",
                   sc->ffindex, sample->pos);
            return AVERROR_INVALIDDATA;
        }
        ret = av_get_packet(sc->pb, pkt, sample->size);
        if (ret < 0)
            return ret;
        if (sc->has_palette) {
            uint8_t *pal;

            pal = av_packet_new_side_data(pkt, AV_PKT_DATA_PALETTE, AVPALETTE_SIZE);
            if (!pal) {
                av_log(mov->fc, AV_LOG_ERROR, "Cannot append palette to packet\n");
            } else {
                memcpy(pal, sc->palette, AVPALETTE_SIZE);
                sc->has_palette = 0;
            }
        }
#if CONFIG_DV_DEMUXER
        if (mov->dv_demux && sc->dv_audio_container) {
            avpriv_dv_produce_packet(mov->dv_demux, pkt, pkt->data, pkt->size, pkt->pos);
            av_freep(&pkt->data);
            pkt->size = 0;
            ret = avpriv_dv_get_packet(mov->dv_demux, pkt);
            if (ret < 0)
                return ret;
        }
#endif
    }

    pkt->stream_index = sc->ffindex;
    pkt->dts = sample->timestamp;
    if (sc->ctts_data && sc->ctts_index < sc->ctts_count) {
        pkt->pts = pkt->dts + sc->dts_shift + sc->ctts_data[sc->ctts_index].duration;
        /* update ctts context */
        sc->ctts_sample++;
        if (sc->ctts_index < sc->ctts_count &&
            sc->ctts_data[sc->ctts_index].count == sc->ctts_sample) {
            sc->ctts_index++;
            sc->ctts_sample = 0;
        }
        if (sc->wrong_dts)
            pkt->dts = AV_NOPTS_VALUE;
    } else {
        int64_t next_dts = (sc->current_sample < st->nb_index_entries) ?
            st->index_entries[sc->current_sample].timestamp : st->duration;
        pkt->duration = next_dts - pkt->dts;
        pkt->pts = pkt->dts;
    }
    if (st->discard == AVDISCARD_ALL)
        goto retry;
    pkt->flags |= sample->flags & AVINDEX_KEYFRAME ? AV_PKT_FLAG_KEY : 0;
    pkt->pos = sample->pos;
    av_log(s, AV_LOG_TRACE, "stream %d, pts %"PRId64", dts %"PRId64", pos 0x%"PRIx64", duration %d\n",
            pkt->stream_index, pkt->pts, pkt->dts, pkt->pos, pkt->duration);
    return 0;
}

static int mov_seek_stream(AVFormatContext *s, AVStream *st, int64_t timestamp, int flags)
{
    MOVStreamContext *sc = st->priv_data;
    int sample, time_sample;
    int i;

    sample = av_index_search_timestamp(st, timestamp, flags);
    av_log(s, AV_LOG_TRACE, "stream %d, timestamp %"PRId64", sample %d\n", st->index, timestamp, sample);
    if (sample < 0 && st->nb_index_entries && timestamp < st->index_entries[0].timestamp)
        sample = 0;
    if (sample < 0) /* not sure what to do */
        return AVERROR_INVALIDDATA;
    sc->current_sample = sample;
    av_log(s, AV_LOG_TRACE, "stream %d, found sample %d\n", st->index, sc->current_sample);
    /* adjust ctts index */
    if (sc->ctts_data) {
        time_sample = 0;
        for (i = 0; i < sc->ctts_count; i++) {
            int next = time_sample + sc->ctts_data[i].count;
            if (next > sc->current_sample) {
                sc->ctts_index = i;
                sc->ctts_sample = sc->current_sample - time_sample;
                break;
            }
            time_sample = next;
        }
    }
    return sample;
}

static int mov_read_seek(AVFormatContext *s, int stream_index, int64_t sample_time, int flags)
{
    MOVContext *mc = s->priv_data;
    AVStream *st;
    int sample;
    int i;

    if (stream_index >= s->nb_streams)
        return AVERROR_INVALIDDATA;

    st = s->streams[stream_index];
    sample = mov_seek_stream(s, st, sample_time, flags);
    if (sample < 0)
        return sample;

    if (mc->seek_individually) {
        /* adjust seek timestamp to found sample timestamp */
        int64_t seek_timestamp = st->index_entries[sample].timestamp;

        for (i = 0; i < s->nb_streams; i++) {
            int64_t timestamp;
            MOVStreamContext *sc = s->streams[i]->priv_data;
            st = s->streams[i];
            st->skip_samples = (sample_time <= 0) ? sc->start_pad : 0;

            if (stream_index == i)
                continue;

            timestamp = av_rescale_q(seek_timestamp, s->streams[stream_index]->time_base, st->time_base);
            mov_seek_stream(s, st, timestamp, flags);
        }
    } else {
        for (i = 0; i < s->nb_streams; i++) {
            MOVStreamContext *sc;
            st = s->streams[i];
            sc = st->priv_data;
            sc->current_sample = 0;
        }
        while (1) {
            MOVStreamContext *sc;
            AVIndexEntry *entry = mov_find_next_sample(s, &st);
            if (!entry)
                return AVERROR_INVALIDDATA;
            sc = st->priv_data;
            if (sc->ffindex == stream_index && sc->current_sample == sample)
                break;
            sc->current_sample++;
        }
    }
    return 0;
}

#define OFFSET(x) offsetof(MOVContext, x)
#define FLAGS AV_OPT_FLAG_VIDEO_PARAM | AV_OPT_FLAG_DECODING_PARAM
static const AVOption mov_options[] = {
    {"use_absolute_path",
        "allow using absolute path when opening alias, this is a possible security issue",
        OFFSET(use_absolute_path), FF_OPT_TYPE_INT, {.i64 = 0},
        0, 1, FLAGS},
    {"seek_streams_individually",
        "Seek each stream individually to the to the closest point",
        OFFSET(seek_individually), AV_OPT_TYPE_INT, { .i64 = 1 },
        0, 1, FLAGS},
    {"ignore_editlist", "", OFFSET(ignore_editlist), FF_OPT_TYPE_INT, {.i64 = 0},
        0, 1, FLAGS},
    {"use_mfra_for",
        "use mfra for fragment timestamps",
        OFFSET(use_mfra_for), FF_OPT_TYPE_INT, {.i64 = FF_MOV_FLAG_MFRA_AUTO},
        -1, FF_MOV_FLAG_MFRA_PTS, FLAGS,
        "use_mfra_for"},
    {"auto", "auto", 0, AV_OPT_TYPE_CONST, {.i64 = FF_MOV_FLAG_MFRA_AUTO}, 0, 0,
        FLAGS, "use_mfra_for" },
    {"dts", "dts", 0, AV_OPT_TYPE_CONST, {.i64 = FF_MOV_FLAG_MFRA_DTS}, 0, 0,
        FLAGS, "use_mfra_for" },
    {"pts", "pts", 0, AV_OPT_TYPE_CONST, {.i64 = FF_MOV_FLAG_MFRA_PTS}, 0, 0,
        FLAGS, "use_mfra_for" },
    { "export_all", "Export unrecognized metadata entries", OFFSET(export_all),
        AV_OPT_TYPE_INT, { .i64 = 0 }, 0, 1, .flags = FLAGS },
    { "export_xmp", "Export full XMP metadata", OFFSET(export_xmp),
        AV_OPT_TYPE_INT, { .i64 = 0 }, 0, 1, .flags = FLAGS },
    { NULL },
};

static const AVClass mov_class = {
    .class_name = "mov,mp4,m4a,3gp,3g2,mj2",
    .item_name  = av_default_item_name,
    .option     = mov_options,
    .version    = LIBAVUTIL_VERSION_INT,
};

AVInputFormat ff_mov_demuxer = {
    .name           = "mov,mp4,m4a,3gp,3g2,mj2",
    .long_name      = NULL_IF_CONFIG_SMALL("QuickTime / MOV"),
    .priv_class     = &mov_class,
    .priv_data_size = sizeof(MOVContext),
    .extensions     = "mov,mp4,m4a,3gp,3g2,mj2",
    .read_probe     = mov_probe,
    .read_header    = mov_read_header,
    .read_packet    = mov_read_packet,
    .read_close     = mov_read_close,
    .read_seek      = mov_read_seek,
    .flags          = AVFMT_NO_BYTE_SEEK,
};<|MERGE_RESOLUTION|>--- conflicted
+++ resolved
@@ -941,34 +941,6 @@
     avio_rb32(pb); /* selection duration */
     avio_rb32(pb); /* current time */
     avio_rb32(pb); /* next track ID */
-<<<<<<< HEAD
-=======
-
-    return 0;
-}
-
-static int mov_read_smi(MOVContext *c, AVIOContext *pb, MOVAtom atom)
-{
-    AVStream *st;
-
-    if (c->fc->nb_streams < 1)
-        return 0;
-    st = c->fc->streams[c->fc->nb_streams-1];
-
-    if ((uint64_t)atom.size > (1<<30))
-        return AVERROR_INVALIDDATA;
-
-    // currently SVQ3 decoder expect full STSD header - so let's fake it
-    // this should be fixed and just SMI header should be passed
-    av_free(st->codec->extradata);
-    st->codec->extradata = av_mallocz(atom.size + 0x5a + FF_INPUT_BUFFER_PADDING_SIZE);
-    if (!st->codec->extradata)
-        return AVERROR(ENOMEM);
-    st->codec->extradata_size = 0x5a + atom.size;
-    memcpy(st->codec->extradata, "SVQ3", 4); // fake
-    avio_read(pb, st->codec->extradata + 0x5a, atom.size);
-    av_log(c->fc, AV_LOG_TRACE, "Reading SMI %"PRId64"  %s\n", atom.size, st->codec->extradata + 0x5a);
->>>>>>> 1a3eb042
     return 0;
 }
 
@@ -981,13 +953,8 @@
         return 0;
     st = c->fc->streams[c->fc->nb_streams-1];
 
-<<<<<<< HEAD
     little_endian = avio_rb16(pb) & 0xFF;
-    av_dlog(c->fc, "enda %d\n", little_endian);
-=======
-    little_endian = !!avio_rb16(pb);
     av_log(c->fc, AV_LOG_TRACE, "enda %d\n", little_endian);
->>>>>>> 1a3eb042
     if (little_endian == 1) {
         switch (st->codec->codec_id) {
         case AV_CODEC_ID_PCM_S24BE:
@@ -1031,14 +998,9 @@
     color_trc = avio_rb16(pb);
     color_matrix = avio_rb16(pb);
 
-<<<<<<< HEAD
-    av_dlog(c->fc, "%s: pri %d trc %d matrix %d",
-            color_parameter_type, color_primaries, color_trc, color_matrix);
-=======
     av_log(c->fc, AV_LOG_TRACE,
-           "%s: pri %"PRIu16" trc %"PRIu16" matrix %"PRIu16"",
+           "%s: pri %d trc %d matrix %d",
            color_parameter_type, color_primaries, color_trc, color_matrix);
->>>>>>> 1a3eb042
 
     if (!strncmp(color_parameter_type, "nclx", 4)) {
         uint8_t color_range = avio_r8(pb) >> 7;
@@ -1627,15 +1589,10 @@
     st->codec->sample_rate = ((avio_rb32(pb) >> 16));
 
     // Read QT version 1 fields. In version 0 these do not exist.
-<<<<<<< HEAD
-    av_dlog(c->fc, "version =%d, isom =%d\n", version, c->isom);
+    av_log(c->fc, AV_LOG_TRACE, "version =%d, isom =%d\n", version, c->isom);
     if (!c->isom ||
         (compatible_brands && strstr(compatible_brands->value, "qt  "))) {
 
-=======
-    av_log(c->fc, AV_LOG_TRACE, "version =%d, isom =%d\n", version, c->isom);
-    if (!c->isom) {
->>>>>>> 1a3eb042
         if (version == 1) {
             sc->samples_per_frame = avio_rb32(pb);
             avio_rb32(pb); /* bytes per packet */
@@ -1962,11 +1919,7 @@
 
         id = mov_codec_id(st, format);
 
-<<<<<<< HEAD
-        av_dlog(c->fc, "size=%"PRId64" 4CC= %c%c%c%c codec_type=%d\n", size,
-=======
-        av_log(c->fc, AV_LOG_TRACE, "size=%"PRIu32" 4CC= %"PRIu8"%"PRIu8"%"PRIu8"%"PRIu8" codec_type=%d\n", size,
->>>>>>> 1a3eb042
+        av_log(c->fc, AV_LOG_TRACE, "size=%"PRId64" 4CC= %c%c%c%c codec_type=%d\n", size,
                 (format >> 0) & 0xff, (format >> 8) & 0xff, (format >> 16) & 0xff,
                 (format >> 24) & 0xff, st->codec->codec_type);
 
@@ -2334,7 +2287,7 @@
         sc->ctts_data[i].count   = count;
         sc->ctts_data[i].duration= duration;
 
-        av_dlog(c->fc, "count=%d, duration=%d\n",
+        av_log(c->fc, AV_LOG_TRACE, "count=%d, duration=%d\n",
                 count, duration);
 
         if (FFABS(duration) > (1<<28) && i+2<entries) {
@@ -3073,7 +3026,6 @@
                      avio_rb32(pb) : trex->size;
     frag->flags    = flags & MOV_TFHD_DEFAULT_FLAGS ?
                      avio_rb32(pb) : trex->flags;
-<<<<<<< HEAD
     frag->time     = AV_NOPTS_VALUE;
     if (index) {
         int i, found = 0;
@@ -3093,10 +3045,7 @@
                    "%"PRId64"\n", frag->track_id, frag->implicit_offset);
         }
     }
-    av_dlog(c->fc, "frag flags 0x%x\n", frag->flags);
-=======
     av_log(c->fc, AV_LOG_TRACE, "frag flags 0x%x\n", frag->flags);
->>>>>>> 1a3eb042
     return 0;
 }
 
@@ -3265,18 +3214,12 @@
                                   MOV_FRAG_SAMPLE_FLAG_DEPENDS_YES));
         if (keyframe)
             distance = 0;
-<<<<<<< HEAD
         err = av_add_index_entry(st, offset, dts, sample_size, distance,
                                  keyframe ? AVINDEX_KEYFRAME : 0);
         if (err < 0) {
             av_log(c->fc, AV_LOG_ERROR, "Failed to add index entry\n");
         }
-        av_dlog(c->fc, "AVIndex stream %d, sample %d, offset %"PRIx64", dts %"PRId64", "
-=======
-        av_add_index_entry(st, offset, dts, sample_size, distance,
-                           keyframe ? AVINDEX_KEYFRAME : 0);
         av_log(c->fc, AV_LOG_TRACE, "AVIndex stream %d, sample %d, offset %"PRIx64", dts %"PRId64", "
->>>>>>> 1a3eb042
                 "size %d, distance %d, keyframe %d\n", st->index, sc->sample_count+i,
                 offset, dts, sample_size, distance, keyframe);
         distance++;
@@ -3390,7 +3333,7 @@
     if (!sc->elst_data)
         return AVERROR(ENOMEM);
 
-    av_dlog(c->fc, "track[%i].edit_count = %i\n", c->fc->nb_streams-1, edit_count);
+    av_log(c->fc, AV_LOG_TRACE, "track[%i].edit_count = %i\n", c->fc->nb_streams-1, edit_count);
     for (i = 0; i < edit_count && !pb->eof_reached; i++) {
         MOVElst *e = &sc->elst_data[i];
 
@@ -3402,7 +3345,7 @@
             e->time     = (int32_t)avio_rb32(pb); /* media time */
         }
         e->rate = avio_rb32(pb) / 65536.0;
-        av_dlog(c->fc, "duration=%"PRId64" time=%"PRId64" rate=%f\n",
+        av_log(c->fc, AV_LOG_TRACE, "duration=%"PRId64" time=%"PRId64" rate=%f\n",
                 e->duration, e->time, e->rate);
     }
     sc->elst_count = i;
@@ -3506,10 +3449,6 @@
         c->use_mfra_for = FF_MOV_FLAG_MFRA_PTS;
     }
 
-<<<<<<< HEAD
-=======
-    av_log(c->fc, AV_LOG_TRACE, "track[%i].edit_count = %i\n", c->fc->nb_streams-1, edit_count);
->>>>>>> 1a3eb042
     return 0;
 }
 
