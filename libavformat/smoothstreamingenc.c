/*
 * Live smooth streaming fragmenter
 * Copyright (c) 2012 Martin Storsjo
 *
 * This file is part of FFmpeg.
 *
 * FFmpeg is free software; you can redistribute it and/or
 * modify it under the terms of the GNU Lesser General Public
 * License as published by the Free Software Foundation; either
 * version 2.1 of the License, or (at your option) any later version.
 *
 * FFmpeg is distributed in the hope that it will be useful,
 * but WITHOUT ANY WARRANTY; without even the implied warranty of
 * MERCHANTABILITY or FITNESS FOR A PARTICULAR PURPOSE.  See the GNU
 * Lesser General Public License for more details.
 *
 * You should have received a copy of the GNU Lesser General Public
 * License along with FFmpeg; if not, write to the Free Software
 * Foundation, Inc., 51 Franklin Street, Fifth Floor, Boston, MA 02110-1301 USA
 */

#include "config.h"
#include <float.h>
#if HAVE_UNISTD_H
#include <unistd.h>
#endif

#include "avformat.h"
#include "internal.h"
#include "os_support.h"
#include "avc.h"
#include "url.h"
#include "isom.h"

#include "libavutil/opt.h"
#include "libavutil/avstring.h"
#include "libavutil/mathematics.h"
#include "libavutil/intreadwrite.h"

typedef struct {
    char file[1024];
    char infofile[1024];
    int64_t start_time, duration;
    int n;
    int64_t start_pos, size;
} Fragment;

typedef struct {
    AVFormatContext *ctx;
    int ctx_inited;
    char dirname[1024];
    uint8_t iobuf[32768];
    URLContext *out;  // Current output stream where all output is written
    URLContext *out2; // Auxiliary output stream where all output is also written
    URLContext *tail_out; // The actual main output stream, if we're currently seeked back to write elsewhere
    int64_t tail_pos, cur_pos, cur_start_pos;
    int packets_written;
    const char *stream_type_tag;
    int nb_fragments, fragments_size, fragment_index;
    Fragment **fragments;

    const char *fourcc;
    char *private_str;
    int packet_size;
    int audio_tag;
} OutputStream;

typedef struct {
    const AVClass *class;  /* Class for private options. */
    int window_size;
    int extra_window_size;
    int lookahead_count;
    int min_frag_duration;
    int remove_at_exit;
    OutputStream *streams;
    int has_video, has_audio;
    int nb_fragments;
} SmoothStreamingContext;

static int ism_write(void *opaque, uint8_t *buf, int buf_size)
{
    OutputStream *os = opaque;
    if (os->out)
        ffurl_write(os->out, buf, buf_size);
    if (os->out2)
        ffurl_write(os->out2, buf, buf_size);
    os->cur_pos += buf_size;
    if (os->cur_pos >= os->tail_pos)
        os->tail_pos = os->cur_pos;
    return buf_size;
}

static int64_t ism_seek(void *opaque, int64_t offset, int whence)
{
    OutputStream *os = opaque;
    int i;
    if (whence != SEEK_SET)
        return AVERROR(ENOSYS);
    if (os->tail_out) {
        if (os->out) {
            ffurl_close(os->out);
        }
        if (os->out2) {
            ffurl_close(os->out2);
        }
        os->out = os->tail_out;
        os->out2 = NULL;
        os->tail_out = NULL;
    }
    if (offset >= os->cur_start_pos) {
        if (os->out)
            ffurl_seek(os->out, offset - os->cur_start_pos, SEEK_SET);
        os->cur_pos = offset;
        return offset;
    }
    for (i = os->nb_fragments - 1; i >= 0; i--) {
        Fragment *frag = os->fragments[i];
        if (offset >= frag->start_pos && offset < frag->start_pos + frag->size) {
            int ret;
            AVDictionary *opts = NULL;
            os->tail_out = os->out;
            av_dict_set(&opts, "truncate", "0", 0);
            ret = ffurl_open(&os->out, frag->file, AVIO_FLAG_READ_WRITE, &os->ctx->interrupt_callback, &opts);
            av_dict_free(&opts);
            if (ret < 0) {
                os->out = os->tail_out;
                os->tail_out = NULL;
                return ret;
            }
            av_dict_set(&opts, "truncate", "0", 0);
            ffurl_open(&os->out2, frag->infofile, AVIO_FLAG_READ_WRITE, &os->ctx->interrupt_callback, &opts);
            av_dict_free(&opts);
            ffurl_seek(os->out, offset - frag->start_pos, SEEK_SET);
            if (os->out2)
                ffurl_seek(os->out2, offset - frag->start_pos, SEEK_SET);
            os->cur_pos = offset;
            return offset;
        }
    }
    return AVERROR(EIO);
}

static void get_private_data(OutputStream *os)
{
    AVCodecContext *codec = os->ctx->streams[0]->codec;
    uint8_t *ptr = codec->extradata;
    int size = codec->extradata_size;
    int i;
    if (codec->codec_id == AV_CODEC_ID_H264) {
        ff_avc_write_annexb_extradata(ptr, &ptr, &size);
        if (!ptr)
            ptr = codec->extradata;
    }
    if (!ptr)
        return;
    os->private_str = av_mallocz(2*size + 1);
    if (!os->private_str)
        goto fail;
    for (i = 0; i < size; i++)
        snprintf(&os->private_str[2*i], 3, "%02x", ptr[i]);
fail:
    if (ptr != codec->extradata)
        av_free(ptr);
}

static void ism_free(AVFormatContext *s)
{
    SmoothStreamingContext *c = s->priv_data;
    int i, j;
    if (!c->streams)
        return;
    for (i = 0; i < s->nb_streams; i++) {
        OutputStream *os = &c->streams[i];
        ffurl_close(os->out);
        ffurl_close(os->out2);
        ffurl_close(os->tail_out);
        os->out = os->out2 = os->tail_out = NULL;
        if (os->ctx && os->ctx_inited)
            av_write_trailer(os->ctx);
        if (os->ctx && os->ctx->pb)
            av_free(os->ctx->pb);
        if (os->ctx)
            avformat_free_context(os->ctx);
        av_free(os->private_str);
        for (j = 0; j < os->nb_fragments; j++)
            av_free(os->fragments[j]);
        av_free(os->fragments);
    }
    av_freep(&c->streams);
}

static void output_chunk_list(OutputStream *os, AVIOContext *out, int final, int skip, int window_size)
{
    int removed = 0, i, start = 0;
    if (os->nb_fragments <= 0)
        return;
    if (os->fragments[0]->n > 0)
        removed = 1;
    if (final)
        skip = 0;
    if (window_size)
        start = FFMAX(os->nb_fragments - skip - window_size, 0);
    for (i = start; i < os->nb_fragments - skip; i++) {
        Fragment *frag = os->fragments[i];
        if (!final || removed)
            avio_printf(out, "<c t=\"%"PRIu64"\" d=\"%"PRIu64"\" />\n", frag->start_time, frag->duration);
        else
            avio_printf(out, "<c n=\"%d\" d=\"%"PRIu64"\" />\n", frag->n, frag->duration);
    }
}

static int write_manifest(AVFormatContext *s, int final)
{
    SmoothStreamingContext *c = s->priv_data;
    AVIOContext *out;
    char filename[1024], temp_filename[1024];
    int ret, i, video_chunks = 0, audio_chunks = 0, video_streams = 0, audio_streams = 0;
    int64_t duration = 0;

    snprintf(filename, sizeof(filename), "%s/Manifest", s->filename);
    snprintf(temp_filename, sizeof(temp_filename), "%s/Manifest.tmp", s->filename);
    ret = avio_open2(&out, temp_filename, AVIO_FLAG_WRITE, &s->interrupt_callback, NULL);
    if (ret < 0) {
        av_log(s, AV_LOG_ERROR, "Unable to open %s for writing\n", temp_filename);
        return ret;
    }
    avio_printf(out, "<?xml version=\"1.0\" encoding=\"utf-8\"?>\n");
    for (i = 0; i < s->nb_streams; i++) {
        OutputStream *os = &c->streams[i];
        if (os->nb_fragments > 0) {
            Fragment *last = os->fragments[os->nb_fragments - 1];
            duration = last->start_time + last->duration;
        }
        if (s->streams[i]->codec->codec_type == AVMEDIA_TYPE_VIDEO) {
            video_chunks = os->nb_fragments;
            video_streams++;
        } else {
            audio_chunks = os->nb_fragments;
            audio_streams++;
        }
    }
    if (!final) {
        duration = 0;
        video_chunks = audio_chunks = 0;
    }
    if (c->window_size) {
        video_chunks = FFMIN(video_chunks, c->window_size);
        audio_chunks = FFMIN(audio_chunks, c->window_size);
    }
    avio_printf(out, "<SmoothStreamingMedia MajorVersion=\"2\" MinorVersion=\"0\" Duration=\"%"PRIu64"\"", duration);
    if (!final)
        avio_printf(out, " IsLive=\"true\" LookAheadFragmentCount=\"%d\" DVRWindowLength=\"0\"", c->lookahead_count);
    avio_printf(out, ">\n");
    if (c->has_video) {
        int last = -1, index = 0;
        avio_printf(out, "<StreamIndex Type=\"video\" QualityLevels=\"%d\" Chunks=\"%d\" Url=\"QualityLevels({bitrate})/Fragments(video={start time})\">\n", video_streams, video_chunks);
        for (i = 0; i < s->nb_streams; i++) {
            OutputStream *os = &c->streams[i];
            if (s->streams[i]->codec->codec_type != AVMEDIA_TYPE_VIDEO)
                continue;
            last = i;
            avio_printf(out, "<QualityLevel Index=\"%d\" Bitrate=\"%d\" FourCC=\"%s\" MaxWidth=\"%d\" MaxHeight=\"%d\" CodecPrivateData=\"%s\" />\n", index, s->streams[i]->codec->bit_rate, os->fourcc, s->streams[i]->codec->width, s->streams[i]->codec->height, os->private_str);
            index++;
        }
        output_chunk_list(&c->streams[last], out, final, c->lookahead_count, c->window_size);
        avio_printf(out, "</StreamIndex>\n");
    }
    if (c->has_audio) {
        int last = -1, index = 0;
        avio_printf(out, "<StreamIndex Type=\"audio\" QualityLevels=\"%d\" Chunks=\"%d\" Url=\"QualityLevels({bitrate})/Fragments(audio={start time})\">\n", audio_streams, audio_chunks);
        for (i = 0; i < s->nb_streams; i++) {
            OutputStream *os = &c->streams[i];
            if (s->streams[i]->codec->codec_type != AVMEDIA_TYPE_AUDIO)
                continue;
            last = i;
            avio_printf(out, "<QualityLevel Index=\"%d\" Bitrate=\"%d\" FourCC=\"%s\" SamplingRate=\"%d\" Channels=\"%d\" BitsPerSample=\"16\" PacketSize=\"%d\" AudioTag=\"%d\" CodecPrivateData=\"%s\" />\n", index, s->streams[i]->codec->bit_rate, os->fourcc, s->streams[i]->codec->sample_rate, s->streams[i]->codec->channels, os->packet_size, os->audio_tag, os->private_str);
            index++;
        }
        output_chunk_list(&c->streams[last], out, final, c->lookahead_count, c->window_size);
        avio_printf(out, "</StreamIndex>\n");
    }
    avio_printf(out, "</SmoothStreamingMedia>\n");
    avio_flush(out);
    avio_close(out);
    rename(temp_filename, filename);
    return 0;
}

static int ism_write_header(AVFormatContext *s)
{
    SmoothStreamingContext *c = s->priv_data;
    int ret = 0, i;
    AVOutputFormat *oformat;

<<<<<<< HEAD
    if (mkdir(s->filename, 0777) < 0) {
        av_log(s, AV_LOG_ERROR, "mkdir failed\n");
=======
    if (mkdir(s->filename, 0777) == -1 && errno != EEXIST) {
>>>>>>> 803e8227
        ret = AVERROR(errno);
        goto fail;
    }

    oformat = av_guess_format("ismv", NULL, NULL);
    if (!oformat) {
        ret = AVERROR_MUXER_NOT_FOUND;
        goto fail;
    }

    c->streams = av_mallocz_array(s->nb_streams, sizeof(*c->streams));
    if (!c->streams) {
        ret = AVERROR(ENOMEM);
        goto fail;
    }

    for (i = 0; i < s->nb_streams; i++) {
        OutputStream *os = &c->streams[i];
        AVFormatContext *ctx;
        AVStream *st;
        AVDictionary *opts = NULL;

        if (!s->streams[i]->codec->bit_rate) {
            av_log(s, AV_LOG_ERROR, "No bit rate set for stream %d\n", i);
            ret = AVERROR(EINVAL);
            goto fail;
        }
        snprintf(os->dirname, sizeof(os->dirname), "%s/QualityLevels(%d)", s->filename, s->streams[i]->codec->bit_rate);
<<<<<<< HEAD
        if (mkdir(os->dirname, 0777) < 0) {
            ret = AVERROR(errno);
            av_log(s, AV_LOG_ERROR, "mkdir failed\n");
=======
        if (mkdir(os->dirname, 0777) == -1 && errno != EEXIST) {
            ret = AVERROR(errno);
>>>>>>> 803e8227
            goto fail;
        }

        ctx = avformat_alloc_context();
        if (!ctx) {
            ret = AVERROR(ENOMEM);
            goto fail;
        }
        os->ctx = ctx;
        ctx->oformat = oformat;
        ctx->interrupt_callback = s->interrupt_callback;

        if (!(st = avformat_new_stream(ctx, NULL))) {
            ret = AVERROR(ENOMEM);
            goto fail;
        }
        avcodec_copy_context(st->codec, s->streams[i]->codec);
        st->sample_aspect_ratio = s->streams[i]->sample_aspect_ratio;

        ctx->pb = avio_alloc_context(os->iobuf, sizeof(os->iobuf), AVIO_FLAG_WRITE, os, NULL, ism_write, ism_seek);
        if (!ctx->pb) {
            ret = AVERROR(ENOMEM);
            goto fail;
        }

        av_dict_set_int(&opts, "ism_lookahead", c->lookahead_count, 0);
        av_dict_set(&opts, "movflags", "frag_custom", 0);
        if ((ret = avformat_write_header(ctx, &opts)) < 0) {
             goto fail;
        }
        os->ctx_inited = 1;
        avio_flush(ctx->pb);
        av_dict_free(&opts);
        s->streams[i]->time_base = st->time_base;
        if (st->codec->codec_type == AVMEDIA_TYPE_VIDEO) {
            c->has_video = 1;
            os->stream_type_tag = "video";
            if (st->codec->codec_id == AV_CODEC_ID_H264) {
                os->fourcc = "H264";
            } else if (st->codec->codec_id == AV_CODEC_ID_VC1) {
                os->fourcc = "WVC1";
            } else {
                av_log(s, AV_LOG_ERROR, "Unsupported video codec\n");
                ret = AVERROR(EINVAL);
                goto fail;
            }
        } else {
            c->has_audio = 1;
            os->stream_type_tag = "audio";
            if (st->codec->codec_id == AV_CODEC_ID_AAC) {
                os->fourcc = "AACL";
                os->audio_tag = 0xff;
            } else if (st->codec->codec_id == AV_CODEC_ID_WMAPRO) {
                os->fourcc = "WMAP";
                os->audio_tag = 0x0162;
            } else {
                av_log(s, AV_LOG_ERROR, "Unsupported audio codec\n");
                ret = AVERROR(EINVAL);
                goto fail;
            }
            os->packet_size = st->codec->block_align ? st->codec->block_align : 4;
        }
        get_private_data(os);
    }

    if (!c->has_video && c->min_frag_duration <= 0) {
        av_log(s, AV_LOG_WARNING, "no video stream and no min frag duration set\n");
        ret = AVERROR(EINVAL);
    }
    ret = write_manifest(s, 0);

fail:
    if (ret)
        ism_free(s);
    return ret;
}

static int parse_fragment(AVFormatContext *s, const char *filename, int64_t *start_ts, int64_t *duration, int64_t *moof_size, int64_t size)
{
    AVIOContext *in;
    int ret;
    uint32_t len;
    if ((ret = avio_open2(&in, filename, AVIO_FLAG_READ, &s->interrupt_callback, NULL)) < 0)
        return ret;
    ret = AVERROR(EIO);
    *moof_size = avio_rb32(in);
    if (*moof_size < 8 || *moof_size > size)
        goto fail;
    if (avio_rl32(in) != MKTAG('m','o','o','f'))
        goto fail;
    len = avio_rb32(in);
    if (len > *moof_size)
        goto fail;
    if (avio_rl32(in) != MKTAG('m','f','h','d'))
        goto fail;
    avio_seek(in, len - 8, SEEK_CUR);
    avio_rb32(in); /* traf size */
    if (avio_rl32(in) != MKTAG('t','r','a','f'))
        goto fail;
    while (avio_tell(in) < *moof_size) {
        uint32_t len = avio_rb32(in);
        uint32_t tag = avio_rl32(in);
        int64_t end = avio_tell(in) + len - 8;
        if (len < 8 || len >= *moof_size)
            goto fail;
        if (tag == MKTAG('u','u','i','d')) {
            static const uint8_t tfxd[] = {
                0x6d, 0x1d, 0x9b, 0x05, 0x42, 0xd5, 0x44, 0xe6,
                0x80, 0xe2, 0x14, 0x1d, 0xaf, 0xf7, 0x57, 0xb2
            };
            uint8_t uuid[16];
            avio_read(in, uuid, 16);
            if (!memcmp(uuid, tfxd, 16) && len >= 8 + 16 + 4 + 16) {
                avio_seek(in, 4, SEEK_CUR);
                *start_ts = avio_rb64(in);
                *duration = avio_rb64(in);
                ret = 0;
                break;
            }
        }
        avio_seek(in, end, SEEK_SET);
    }
fail:
    avio_close(in);
    return ret;
}

static int add_fragment(OutputStream *os, const char *file, const char *infofile, int64_t start_time, int64_t duration, int64_t start_pos, int64_t size)
{
    int err;
    Fragment *frag;
    if (os->nb_fragments >= os->fragments_size) {
        os->fragments_size = (os->fragments_size + 1) * 2;
        if ((err = av_reallocp(&os->fragments, sizeof(*os->fragments) *
                               os->fragments_size)) < 0) {
            os->fragments_size = 0;
            os->nb_fragments = 0;
            return err;
        }
    }
    frag = av_mallocz(sizeof(*frag));
    if (!frag)
        return AVERROR(ENOMEM);
    av_strlcpy(frag->file, file, sizeof(frag->file));
    av_strlcpy(frag->infofile, infofile, sizeof(frag->infofile));
    frag->start_time = start_time;
    frag->duration = duration;
    frag->start_pos = start_pos;
    frag->size = size;
    frag->n = os->fragment_index;
    os->fragments[os->nb_fragments++] = frag;
    os->fragment_index++;
    return 0;
}

static int copy_moof(AVFormatContext *s, const char* infile, const char *outfile, int64_t size)
{
    AVIOContext *in, *out;
    int ret = 0;
    if ((ret = avio_open2(&in, infile, AVIO_FLAG_READ, &s->interrupt_callback, NULL)) < 0)
        return ret;
    if ((ret = avio_open2(&out, outfile, AVIO_FLAG_WRITE, &s->interrupt_callback, NULL)) < 0) {
        avio_close(in);
        return ret;
    }
    while (size > 0) {
        uint8_t buf[8192];
        int n = FFMIN(size, sizeof(buf));
        n = avio_read(in, buf, n);
        if (n <= 0) {
            ret = AVERROR(EIO);
            break;
        }
        avio_write(out, buf, n);
        size -= n;
    }
    avio_flush(out);
    avio_close(out);
    avio_close(in);
    return ret;
}

static int ism_flush(AVFormatContext *s, int final)
{
    SmoothStreamingContext *c = s->priv_data;
    int i, ret = 0;

    for (i = 0; i < s->nb_streams; i++) {
        OutputStream *os = &c->streams[i];
        char filename[1024], target_filename[1024], header_filename[1024];
        int64_t start_pos = os->tail_pos, size;
        int64_t start_ts, duration, moof_size;
        if (!os->packets_written)
            continue;

        snprintf(filename, sizeof(filename), "%s/temp", os->dirname);
        ret = ffurl_open(&os->out, filename, AVIO_FLAG_WRITE, &s->interrupt_callback, NULL);
        if (ret < 0)
            break;
        os->cur_start_pos = os->tail_pos;
        av_write_frame(os->ctx, NULL);
        avio_flush(os->ctx->pb);
        os->packets_written = 0;
        if (!os->out || os->tail_out)
            return AVERROR(EIO);

        ffurl_close(os->out);
        os->out = NULL;
        size = os->tail_pos - start_pos;
        if ((ret = parse_fragment(s, filename, &start_ts, &duration, &moof_size, size)) < 0)
            break;
        snprintf(header_filename, sizeof(header_filename), "%s/FragmentInfo(%s=%"PRIu64")", os->dirname, os->stream_type_tag, start_ts);
        snprintf(target_filename, sizeof(target_filename), "%s/Fragments(%s=%"PRIu64")", os->dirname, os->stream_type_tag, start_ts);
        copy_moof(s, filename, header_filename, moof_size);
        rename(filename, target_filename);
        add_fragment(os, target_filename, header_filename, start_ts, duration, start_pos, size);
    }

    if (c->window_size || (final && c->remove_at_exit)) {
        for (i = 0; i < s->nb_streams; i++) {
            OutputStream *os = &c->streams[i];
            int j;
            int remove = os->nb_fragments - c->window_size - c->extra_window_size - c->lookahead_count;
            if (final && c->remove_at_exit)
                remove = os->nb_fragments;
            if (remove > 0) {
                for (j = 0; j < remove; j++) {
                    unlink(os->fragments[j]->file);
                    unlink(os->fragments[j]->infofile);
                    av_free(os->fragments[j]);
                }
                os->nb_fragments -= remove;
                memmove(os->fragments, os->fragments + remove, os->nb_fragments * sizeof(*os->fragments));
            }
            if (final && c->remove_at_exit)
                rmdir(os->dirname);
        }
    }

    if (ret >= 0)
        ret = write_manifest(s, final);
    return ret;
}

static int ism_write_packet(AVFormatContext *s, AVPacket *pkt)
{
    SmoothStreamingContext *c = s->priv_data;
    AVStream *st = s->streams[pkt->stream_index];
    OutputStream *os = &c->streams[pkt->stream_index];
    int64_t end_dts = (c->nb_fragments + 1LL) * c->min_frag_duration;
    int ret;

    if (st->first_dts == AV_NOPTS_VALUE)
        st->first_dts = pkt->dts;

    if ((!c->has_video || st->codec->codec_type == AVMEDIA_TYPE_VIDEO) &&
        av_compare_ts(pkt->dts - st->first_dts, st->time_base,
                      end_dts, AV_TIME_BASE_Q) >= 0 &&
        pkt->flags & AV_PKT_FLAG_KEY && os->packets_written) {

        if ((ret = ism_flush(s, 0)) < 0)
            return ret;
        c->nb_fragments++;
    }

    os->packets_written++;
    return ff_write_chained(os->ctx, 0, pkt, s, 0);
}

static int ism_write_trailer(AVFormatContext *s)
{
    SmoothStreamingContext *c = s->priv_data;
    ism_flush(s, 1);

    if (c->remove_at_exit) {
        char filename[1024];
        snprintf(filename, sizeof(filename), "%s/Manifest", s->filename);
        unlink(filename);
        rmdir(s->filename);
    }

    ism_free(s);
    return 0;
}

#define OFFSET(x) offsetof(SmoothStreamingContext, x)
#define E AV_OPT_FLAG_ENCODING_PARAM
static const AVOption options[] = {
    { "window_size", "number of fragments kept in the manifest", OFFSET(window_size), AV_OPT_TYPE_INT, { .i64 = 0 }, 0, INT_MAX, E },
    { "extra_window_size", "number of fragments kept outside of the manifest before removing from disk", OFFSET(extra_window_size), AV_OPT_TYPE_INT, { .i64 = 5 }, 0, INT_MAX, E },
    { "lookahead_count", "number of lookahead fragments", OFFSET(lookahead_count), AV_OPT_TYPE_INT, { .i64 = 2 }, 0, INT_MAX, E },
    { "min_frag_duration", "minimum fragment duration (in microseconds)", OFFSET(min_frag_duration), AV_OPT_TYPE_INT64, { .i64 = 5000000 }, 0, INT_MAX, E },
    { "remove_at_exit", "remove all fragments when finished", OFFSET(remove_at_exit), AV_OPT_TYPE_INT, { .i64 = 0 }, 0, 1, E },
    { NULL },
};

static const AVClass ism_class = {
    .class_name = "smooth streaming muxer",
    .item_name  = av_default_item_name,
    .option     = options,
    .version    = LIBAVUTIL_VERSION_INT,
};


AVOutputFormat ff_smoothstreaming_muxer = {
    .name           = "smoothstreaming",
    .long_name      = NULL_IF_CONFIG_SMALL("Smooth Streaming Muxer"),
    .priv_data_size = sizeof(SmoothStreamingContext),
    .audio_codec    = AV_CODEC_ID_AAC,
    .video_codec    = AV_CODEC_ID_H264,
    .flags          = AVFMT_GLOBALHEADER | AVFMT_NOFILE,
    .write_header   = ism_write_header,
    .write_packet   = ism_write_packet,
    .write_trailer  = ism_write_trailer,
    .codec_tag      = (const AVCodecTag* const []){ ff_mp4_obj_type, 0 },
    .priv_class     = &ism_class,
};<|MERGE_RESOLUTION|>--- conflicted
+++ resolved
@@ -292,12 +292,8 @@
     int ret = 0, i;
     AVOutputFormat *oformat;
 
-<<<<<<< HEAD
-    if (mkdir(s->filename, 0777) < 0) {
+    if (mkdir(s->filename, 0777) == -1 && errno != EEXIST) {
         av_log(s, AV_LOG_ERROR, "mkdir failed\n");
-=======
-    if (mkdir(s->filename, 0777) == -1 && errno != EEXIST) {
->>>>>>> 803e8227
         ret = AVERROR(errno);
         goto fail;
     }
@@ -326,14 +322,9 @@
             goto fail;
         }
         snprintf(os->dirname, sizeof(os->dirname), "%s/QualityLevels(%d)", s->filename, s->streams[i]->codec->bit_rate);
-<<<<<<< HEAD
-        if (mkdir(os->dirname, 0777) < 0) {
+        if (mkdir(os->dirname, 0777) == -1 && errno != EEXIST) {
             ret = AVERROR(errno);
             av_log(s, AV_LOG_ERROR, "mkdir failed\n");
-=======
-        if (mkdir(os->dirname, 0777) == -1 && errno != EEXIST) {
-            ret = AVERROR(errno);
->>>>>>> 803e8227
             goto fail;
         }
 
