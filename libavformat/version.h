--- conflicted
+++ resolved
@@ -24,11 +24,7 @@
 #include "libavutil/avutil.h"
 
 #define LIBAVFORMAT_VERSION_MAJOR 53
-<<<<<<< HEAD
 #define LIBAVFORMAT_VERSION_MINOR  2
-=======
-#define LIBAVFORMAT_VERSION_MINOR  1
->>>>>>> a2ee2843
 #define LIBAVFORMAT_VERSION_MICRO  0
 
 #define LIBAVFORMAT_VERSION_INT AV_VERSION_INT(LIBAVFORMAT_VERSION_MAJOR, \
@@ -72,13 +68,11 @@
 #ifndef FF_API_SDP_CREATE
 #define FF_API_SDP_CREATE              (LIBAVFORMAT_VERSION_MAJOR < 54)
 #endif
-<<<<<<< HEAD
 #ifndef FF_API_ALLOC_OUTPUT_CONTEXT
 #define FF_API_ALLOC_OUTPUT_CONTEXT    (LIBAVFORMAT_VERSION_MAJOR < 54)
-=======
+#endif
 #ifndef FF_API_FORMAT_PARAMETERS
 #define FF_API_FORMAT_PARAMETERS       (LIBAVFORMAT_VERSION_MAJOR < 54)
->>>>>>> a2ee2843
 #endif
 
 #endif /* AVFORMAT_VERSION_H */