/*
 * This file is part of FFmpeg.
 *
 * FFmpeg is free software; you can redistribute it and/or
 * modify it under the terms of the GNU Lesser General Public
 * License as published by the Free Software Foundation; either
 * version 2.1 of the License, or (at your option) any later version.
 *
 * FFmpeg is distributed in the hope that it will be useful,
 * but WITHOUT ANY WARRANTY; without even the implied warranty of
 * MERCHANTABILITY or FITNESS FOR A PARTICULAR PURPOSE.  See the GNU
 * Lesser General Public License for more details.
 *
 * You should have received a copy of the GNU Lesser General Public
 * License along with FFmpeg; if not, write to the Free Software
 * Foundation, Inc., 51 Franklin Street, Fifth Floor, Boston, MA 02110-1301 USA
 */

#include "samplefmt.h"

#include <stdio.h>
#include <stdlib.h>
#include <string.h>

typedef struct SampleFmtInfo {
    const char *name;
    int bits;
} SampleFmtInfo;

/** this table gives more information about formats */
static const SampleFmtInfo sample_fmt_info[AV_SAMPLE_FMT_NB] = {
    [AV_SAMPLE_FMT_U8]  = { .name = "u8",  .bits = 8 },
    [AV_SAMPLE_FMT_S16] = { .name = "s16", .bits = 16 },
    [AV_SAMPLE_FMT_S32] = { .name = "s32", .bits = 32 },
    [AV_SAMPLE_FMT_FLT] = { .name = "flt", .bits = 32 },
    [AV_SAMPLE_FMT_DBL] = { .name = "dbl", .bits = 64 },
};

const char *av_get_sample_fmt_name(enum AVSampleFormat sample_fmt)
{
    if (sample_fmt < 0 || sample_fmt >= AV_SAMPLE_FMT_NB)
        return NULL;
    return sample_fmt_info[sample_fmt].name;
}

enum AVSampleFormat av_get_sample_fmt(const char *name)
{
    int i;

    for (i = 0; i < AV_SAMPLE_FMT_NB; i++)
        if (!strcmp(sample_fmt_info[i].name, name))
            return i;
    return AV_SAMPLE_FMT_NONE;
}

char *av_get_sample_fmt_string (char *buf, int buf_size, enum AVSampleFormat sample_fmt)
{
    /* print header */
    if (sample_fmt < 0)
        snprintf(buf, buf_size, "name  " " depth");
    else if (sample_fmt < AV_SAMPLE_FMT_NB) {
        SampleFmtInfo info = sample_fmt_info[sample_fmt];
        snprintf (buf, buf_size, "%-6s" "   %2d ", info.name, info.bits);
    }

    return buf;
}

int av_get_bytes_per_sample(enum AVSampleFormat sample_fmt)
{
     return sample_fmt < 0 || sample_fmt >= AV_SAMPLE_FMT_NB ?
        0 : sample_fmt_info[sample_fmt].bits >> 3;
}

#if FF_API_GET_BITS_PER_SAMPLE_FMT
int av_get_bits_per_sample_fmt(enum AVSampleFormat sample_fmt)
{
    return sample_fmt < 0 || sample_fmt >= AV_SAMPLE_FMT_NB ?
        0 : sample_fmt_info[sample_fmt].bits;
}
<<<<<<< HEAD

int av_samples_fill_arrays(uint8_t *pointers[8], int linesizes[8],
                           uint8_t *buf, int nb_channels, int nb_samples,
                           enum AVSampleFormat sample_fmt, int planar, int align)
{
    int i, linesize;
    int sample_size = av_get_bits_per_sample_fmt(sample_fmt) >> 3;

    if (nb_channels * (uint64_t)nb_samples * sample_size >= INT_MAX - align*(uint64_t)nb_channels)
        return AVERROR(EINVAL);
    linesize = planar ? FFALIGN(nb_samples*sample_size,             align) :
                        FFALIGN(nb_samples*sample_size*nb_channels, align);

    if (pointers) {
        pointers[0] = buf;
        for (i = 1; planar && i < nb_channels; i++) {
            pointers[i] = pointers[i-1] + linesize;
        }
        memset(&pointers[i], 0, (8-i) * sizeof(pointers[0]));
    }

    if (linesizes) {
        linesizes[0] = linesize;
        for (i = 1; planar && i < nb_channels; i++)
            linesizes[i] = linesizes[0];
        memset(&linesizes[i], 0, (8-i) * sizeof(linesizes[0]));
    }

    return planar ? linesize * nb_channels : linesize;
}

int av_samples_alloc(uint8_t *pointers[8], int linesizes[8],
                     int nb_channels, int nb_samples,
                     enum AVSampleFormat sample_fmt, int planar,
                     int align)
{
    uint8_t *buf;
    int size = av_samples_fill_arrays(NULL, NULL,
                                      NULL, nb_channels, nb_samples,
                                      sample_fmt, planar, align);

    buf = av_mallocz(size);
    if (!buf)
        return AVERROR(ENOMEM);

    return av_samples_fill_arrays(pointers, linesizes,
                                  buf, nb_channels, nb_samples,
                                  sample_fmt, planar, align);
}
=======
#endif
>>>>>>> ac4a8548
<|MERGE_RESOLUTION|>--- conflicted
+++ resolved
@@ -78,7 +78,7 @@
     return sample_fmt < 0 || sample_fmt >= AV_SAMPLE_FMT_NB ?
         0 : sample_fmt_info[sample_fmt].bits;
 }
-<<<<<<< HEAD
+#endif
 
 int av_samples_fill_arrays(uint8_t *pointers[8], int linesizes[8],
                            uint8_t *buf, int nb_channels, int nb_samples,
@@ -127,7 +127,4 @@
     return av_samples_fill_arrays(pointers, linesizes,
                                   buf, nb_channels, nb_samples,
                                   sample_fmt, planar, align);
-}
-=======
-#endif
->>>>>>> ac4a8548
+}