/*
 * Copyright (C) 2001-2011 Michael Niedermayer <michaelni@gmx.at>
 *
 * This file is part of FFmpeg.
 *
 * FFmpeg is free software; you can redistribute it and/or
 * modify it under the terms of the GNU Lesser General Public
 * License as published by the Free Software Foundation; either
 * version 2.1 of the License, or (at your option) any later version.
 *
 * FFmpeg is distributed in the hope that it will be useful,
 * but WITHOUT ANY WARRANTY; without even the implied warranty of
 * MERCHANTABILITY or FITNESS FOR A PARTICULAR PURPOSE.  See the GNU
 * Lesser General Public License for more details.
 *
 * You should have received a copy of the GNU Lesser General Public
 * License along with FFmpeg; if not, write to the Free Software
 * Foundation, Inc., 51 Franklin Street, Fifth Floor, Boston, MA 02110-1301 USA
 */

#include <inttypes.h>
#include "config.h"
#include "libswscale/swscale.h"
#include "libswscale/swscale_internal.h"
#include "libavutil/attributes.h"
#include "libavutil/avassert.h"
#include "libavutil/intreadwrite.h"
#include "libavutil/x86/asm.h"
#include "libavutil/x86/cpu.h"
#include "libavutil/cpu.h"
#include "libavutil/pixdesc.h"

#if HAVE_INLINE_ASM

#define DITHER1XBPP

DECLARE_ASM_CONST(8, uint64_t, bF8)=       0xF8F8F8F8F8F8F8F8LL;
DECLARE_ASM_CONST(8, uint64_t, bFC)=       0xFCFCFCFCFCFCFCFCLL;
DECLARE_ASM_CONST(8, uint64_t, w10)=       0x0010001000100010LL;
DECLARE_ASM_CONST(8, uint64_t, w02)=       0x0002000200020002LL;

const DECLARE_ALIGNED(8, uint64_t, ff_dither4)[2] = {
    0x0103010301030103LL,
    0x0200020002000200LL,};

const DECLARE_ALIGNED(8, uint64_t, ff_dither8)[2] = {
    0x0602060206020602LL,
    0x0004000400040004LL,};

DECLARE_ASM_CONST(8, uint64_t, b16Mask)=   0x001F001F001F001FLL;
DECLARE_ASM_CONST(8, uint64_t, g16Mask)=   0x07E007E007E007E0LL;
DECLARE_ASM_CONST(8, uint64_t, r16Mask)=   0xF800F800F800F800LL;
DECLARE_ASM_CONST(8, uint64_t, b15Mask)=   0x001F001F001F001FLL;
DECLARE_ASM_CONST(8, uint64_t, g15Mask)=   0x03E003E003E003E0LL;
DECLARE_ASM_CONST(8, uint64_t, r15Mask)=   0x7C007C007C007C00LL;

DECLARE_ALIGNED(8, const uint64_t, ff_M24A)         = 0x00FF0000FF0000FFLL;
DECLARE_ALIGNED(8, const uint64_t, ff_M24B)         = 0xFF0000FF0000FF00LL;
DECLARE_ALIGNED(8, const uint64_t, ff_M24C)         = 0x0000FF0000FF0000LL;

#ifdef FAST_BGR2YV12
DECLARE_ALIGNED(8, const uint64_t, ff_bgr2YCoeff)   = 0x000000210041000DULL;
DECLARE_ALIGNED(8, const uint64_t, ff_bgr2UCoeff)   = 0x0000FFEEFFDC0038ULL;
DECLARE_ALIGNED(8, const uint64_t, ff_bgr2VCoeff)   = 0x00000038FFD2FFF8ULL;
#else
DECLARE_ALIGNED(8, const uint64_t, ff_bgr2YCoeff)   = 0x000020E540830C8BULL;
DECLARE_ALIGNED(8, const uint64_t, ff_bgr2UCoeff)   = 0x0000ED0FDAC23831ULL;
DECLARE_ALIGNED(8, const uint64_t, ff_bgr2VCoeff)   = 0x00003831D0E6F6EAULL;
#endif /* FAST_BGR2YV12 */
DECLARE_ALIGNED(8, const uint64_t, ff_bgr2YOffset)  = 0x1010101010101010ULL;
DECLARE_ALIGNED(8, const uint64_t, ff_bgr2UVOffset) = 0x8080808080808080ULL;
DECLARE_ALIGNED(8, const uint64_t, ff_w1111)        = 0x0001000100010001ULL;


//MMX versions
#if HAVE_MMX_INLINE
#undef RENAME
#define COMPILE_TEMPLATE_MMXEXT 0
#define RENAME(a) a ## _MMX
#include "swscale_template.c"
#endif

//MMX2 versions
#if HAVE_MMXEXT_INLINE
#undef RENAME
#undef COMPILE_TEMPLATE_MMXEXT
#define COMPILE_TEMPLATE_MMXEXT 1
#define RENAME(a) a ## _MMX2
#include "swscale_template.c"
#endif

void updateMMXDitherTables(SwsContext *c, int dstY, int lumBufIndex, int chrBufIndex,
                           int lastInLumBuf, int lastInChrBuf)
{
    const int dstH= c->dstH;
    const int flags= c->flags;
    int16_t **lumPixBuf= c->lumPixBuf;
    int16_t **chrUPixBuf= c->chrUPixBuf;
    int16_t **alpPixBuf= c->alpPixBuf;
    const int vLumBufSize= c->vLumBufSize;
    const int vChrBufSize= c->vChrBufSize;
    int32_t *vLumFilterPos= c->vLumFilterPos;
    int32_t *vChrFilterPos= c->vChrFilterPos;
    int16_t *vLumFilter= c->vLumFilter;
    int16_t *vChrFilter= c->vChrFilter;
    int32_t *lumMmxFilter= c->lumMmxFilter;
    int32_t *chrMmxFilter= c->chrMmxFilter;
    int32_t av_unused *alpMmxFilter= c->alpMmxFilter;
    const int vLumFilterSize= c->vLumFilterSize;
    const int vChrFilterSize= c->vChrFilterSize;
    const int chrDstY= dstY>>c->chrDstVSubSample;
    const int firstLumSrcY= vLumFilterPos[dstY]; //First line needed as input
    const int firstChrSrcY= vChrFilterPos[chrDstY]; //First line needed as input

    c->blueDither= ff_dither8[dstY&1];
    if (c->dstFormat == PIX_FMT_RGB555 || c->dstFormat == PIX_FMT_BGR555)
        c->greenDither= ff_dither8[dstY&1];
    else
        c->greenDither= ff_dither4[dstY&1];
    c->redDither= ff_dither8[(dstY+1)&1];
    if (dstY < dstH - 2) {
        const int16_t **lumSrcPtr= (const int16_t **)(void*) lumPixBuf + lumBufIndex + firstLumSrcY - lastInLumBuf + vLumBufSize;
        const int16_t **chrUSrcPtr= (const int16_t **)(void*) chrUPixBuf + chrBufIndex + firstChrSrcY - lastInChrBuf + vChrBufSize;
        const int16_t **alpSrcPtr= (CONFIG_SWSCALE_ALPHA && alpPixBuf) ? (const int16_t **)(void*) alpPixBuf + lumBufIndex + firstLumSrcY - lastInLumBuf + vLumBufSize : NULL;
        int i;

        if (firstLumSrcY < 0 || firstLumSrcY + vLumFilterSize > c->srcH) {
            const int16_t **tmpY = (const int16_t **) lumPixBuf + 2 * vLumBufSize;
            int neg = -firstLumSrcY, i, end = FFMIN(c->srcH - firstLumSrcY, vLumFilterSize);
            for (i = 0; i < neg;            i++)
                tmpY[i] = lumSrcPtr[neg];
            for (     ; i < end;            i++)
                tmpY[i] = lumSrcPtr[i];
            for (     ; i < vLumFilterSize; i++)
                tmpY[i] = tmpY[i-1];
            lumSrcPtr = tmpY;

            if (alpSrcPtr) {
                const int16_t **tmpA = (const int16_t **) alpPixBuf + 2 * vLumBufSize;
                for (i = 0; i < neg;            i++)
                    tmpA[i] = alpSrcPtr[neg];
                for (     ; i < end;            i++)
                    tmpA[i] = alpSrcPtr[i];
                for (     ; i < vLumFilterSize; i++)
                    tmpA[i] = tmpA[i - 1];
                alpSrcPtr = tmpA;
            }
        }
        if (firstChrSrcY < 0 || firstChrSrcY + vChrFilterSize > c->chrSrcH) {
            const int16_t **tmpU = (const int16_t **) chrUPixBuf + 2 * vChrBufSize;
            int neg = -firstChrSrcY, i, end = FFMIN(c->chrSrcH - firstChrSrcY, vChrFilterSize);
            for (i = 0; i < neg;            i++) {
                tmpU[i] = chrUSrcPtr[neg];
            }
            for (     ; i < end;            i++) {
                tmpU[i] = chrUSrcPtr[i];
            }
            for (     ; i < vChrFilterSize; i++) {
                tmpU[i] = tmpU[i - 1];
            }
            chrUSrcPtr = tmpU;
        }

        if (flags & SWS_ACCURATE_RND) {
            int s= APCK_SIZE / 8;
            for (i=0; i<vLumFilterSize; i+=2) {
                *(const void**)&lumMmxFilter[s*i              ]= lumSrcPtr[i  ];
                *(const void**)&lumMmxFilter[s*i+APCK_PTR2/4  ]= lumSrcPtr[i+(vLumFilterSize>1)];
                lumMmxFilter[s*i+APCK_COEF/4  ]=
                lumMmxFilter[s*i+APCK_COEF/4+1]= vLumFilter[dstY*vLumFilterSize + i    ]
                + (vLumFilterSize>1 ? vLumFilter[dstY*vLumFilterSize + i + 1]<<16 : 0);
                if (CONFIG_SWSCALE_ALPHA && alpPixBuf) {
                    *(const void**)&alpMmxFilter[s*i              ]= alpSrcPtr[i  ];
                    *(const void**)&alpMmxFilter[s*i+APCK_PTR2/4  ]= alpSrcPtr[i+(vLumFilterSize>1)];
                    alpMmxFilter[s*i+APCK_COEF/4  ]=
                    alpMmxFilter[s*i+APCK_COEF/4+1]= lumMmxFilter[s*i+APCK_COEF/4  ];
                }
            }
            for (i=0; i<vChrFilterSize; i+=2) {
                *(const void**)&chrMmxFilter[s*i              ]= chrUSrcPtr[i  ];
                *(const void**)&chrMmxFilter[s*i+APCK_PTR2/4  ]= chrUSrcPtr[i+(vChrFilterSize>1)];
                chrMmxFilter[s*i+APCK_COEF/4  ]=
                chrMmxFilter[s*i+APCK_COEF/4+1]= vChrFilter[chrDstY*vChrFilterSize + i    ]
                + (vChrFilterSize>1 ? vChrFilter[chrDstY*vChrFilterSize + i + 1]<<16 : 0);
            }
        } else {
            for (i=0; i<vLumFilterSize; i++) {
                *(const void**)&lumMmxFilter[4*i+0]= lumSrcPtr[i];
                lumMmxFilter[4*i+2]=
                lumMmxFilter[4*i+3]=
                ((uint16_t)vLumFilter[dstY*vLumFilterSize + i])*0x10001;
                if (CONFIG_SWSCALE_ALPHA && alpPixBuf) {
                    *(const void**)&alpMmxFilter[4*i+0]= alpSrcPtr[i];
                    alpMmxFilter[4*i+2]=
                    alpMmxFilter[4*i+3]= lumMmxFilter[4*i+2];
                }
            }
            for (i=0; i<vChrFilterSize; i++) {
                *(const void**)&chrMmxFilter[4*i+0]= chrUSrcPtr[i];
                chrMmxFilter[4*i+2]=
                chrMmxFilter[4*i+3]=
                ((uint16_t)vChrFilter[chrDstY*vChrFilterSize + i])*0x10001;
            }
        }
    }
}

#if HAVE_MMXEXT
static void yuv2yuvX_sse3(const int16_t *filter, int filterSize,
                           const int16_t **src, uint8_t *dest, int dstW,
                           const uint8_t *dither, int offset)
{
    if(((int)dest) & 15){
        return yuv2yuvX_MMX2(filter, filterSize, src, dest, dstW, dither, offset);
    }
    if (offset) {
        __asm__ volatile("movq       (%0), %%xmm3\n\t"
                         "movdqa    %%xmm3, %%xmm4\n\t"
                         "psrlq       $24, %%xmm3\n\t"
                         "psllq       $40, %%xmm4\n\t"
                         "por       %%xmm4, %%xmm3\n\t"
                         :: "r"(dither)
                         );
    } else {
        __asm__ volatile("movq       (%0), %%xmm3\n\t"
                         :: "r"(dither)
                         );
    }
    __asm__ volatile(
        "pxor      %%xmm0, %%xmm0\n\t"
        "punpcklbw %%xmm0, %%xmm3\n\t"
        "psraw        $4, %%xmm3\n\t"
        "movdqa    %%xmm3, %%xmm4\n\t"
        "movdqa    %%xmm3, %%xmm7\n\t"
        "movl %3, %%ecx\n\t"
        "mov                                 %0, %%"REG_d"  \n\t"\
        "mov                        (%%"REG_d"), %%"REG_S"  \n\t"\
        ".p2align                             4             \n\t" /* FIXME Unroll? */\
        "1:                                                 \n\t"\
        "movddup                  8(%%"REG_d"), %%xmm0      \n\t" /* filterCoeff */\
        "movdqa              (%%"REG_S", %%"REG_c", 2), %%xmm2      \n\t" /* srcData */\
        "movdqa            16(%%"REG_S", %%"REG_c", 2), %%xmm5      \n\t" /* srcData */\
        "add                                $16, %%"REG_d"  \n\t"\
        "mov                        (%%"REG_d"), %%"REG_S"  \n\t"\
        "test                         %%"REG_S", %%"REG_S"  \n\t"\
        "pmulhw                           %%xmm0, %%xmm2      \n\t"\
        "pmulhw                           %%xmm0, %%xmm5      \n\t"\
        "paddw                            %%xmm2, %%xmm3      \n\t"\
        "paddw                            %%xmm5, %%xmm4      \n\t"\
        " jnz                                1b             \n\t"\
        "psraw                               $3, %%xmm3      \n\t"\
        "psraw                               $3, %%xmm4      \n\t"\
        "packuswb                         %%xmm4, %%xmm3      \n\t"
        "movntdq                          %%xmm3, (%1, %%"REG_c")\n\t"
        "add                         $16, %%"REG_c"         \n\t"\
        "cmp                          %2, %%"REG_c"         \n\t"\
        "movdqa    %%xmm7, %%xmm3\n\t"
        "movdqa    %%xmm7, %%xmm4\n\t"
        "mov                                 %0, %%"REG_d"  \n\t"\
        "mov                        (%%"REG_d"), %%"REG_S"  \n\t"\
        "jb                                  1b             \n\t"\
        :: "g" (filter),
           "r" (dest-offset), "g" ((x86_reg)(dstW+offset)), "m" (offset)
        : "%"REG_d, "%"REG_S, "%"REG_c
    );
}
#endif

#endif /* HAVE_INLINE_ASM */

#define SCALE_FUNC(filter_n, from_bpc, to_bpc, opt) \
extern void ff_hscale ## from_bpc ## to ## to_bpc ## _ ## filter_n ## _ ## opt( \
                                                SwsContext *c, int16_t *data, \
                                                int dstW, const uint8_t *src, \
                                                const int16_t *filter, \
                                                const int32_t *filterPos, int filterSize)

#define SCALE_FUNCS(filter_n, opt) \
    SCALE_FUNC(filter_n,  8, 15, opt); \
    SCALE_FUNC(filter_n,  9, 15, opt); \
    SCALE_FUNC(filter_n, 10, 15, opt); \
    SCALE_FUNC(filter_n, 12, 15, opt); \
    SCALE_FUNC(filter_n, 14, 15, opt); \
    SCALE_FUNC(filter_n, 16, 15, opt); \
    SCALE_FUNC(filter_n,  8, 19, opt); \
    SCALE_FUNC(filter_n,  9, 19, opt); \
    SCALE_FUNC(filter_n, 10, 19, opt); \
    SCALE_FUNC(filter_n, 12, 19, opt); \
    SCALE_FUNC(filter_n, 14, 19, opt); \
    SCALE_FUNC(filter_n, 16, 19, opt)

#define SCALE_FUNCS_MMX(opt) \
    SCALE_FUNCS(4, opt); \
    SCALE_FUNCS(8, opt); \
    SCALE_FUNCS(X, opt)

#define SCALE_FUNCS_SSE(opt) \
    SCALE_FUNCS(4, opt); \
    SCALE_FUNCS(8, opt); \
    SCALE_FUNCS(X4, opt); \
    SCALE_FUNCS(X8, opt)

#if ARCH_X86_32
SCALE_FUNCS_MMX(mmx);
#endif
SCALE_FUNCS_SSE(sse2);
SCALE_FUNCS_SSE(ssse3);
SCALE_FUNCS_SSE(sse4);

#define VSCALEX_FUNC(size, opt) \
extern void ff_yuv2planeX_ ## size ## _ ## opt(const int16_t *filter, int filterSize, \
                                               const int16_t **src, uint8_t *dest, int dstW, \
                                               const uint8_t *dither, int offset)
#define VSCALEX_FUNCS(opt) \
    VSCALEX_FUNC(8,  opt); \
    VSCALEX_FUNC(9,  opt); \
    VSCALEX_FUNC(10, opt)

#if ARCH_X86_32
VSCALEX_FUNCS(mmx2);
#endif
VSCALEX_FUNCS(sse2);
VSCALEX_FUNCS(sse4);
VSCALEX_FUNC(16, sse4);
VSCALEX_FUNCS(avx);

#define VSCALE_FUNC(size, opt) \
extern void ff_yuv2plane1_ ## size ## _ ## opt(const int16_t *src, uint8_t *dst, int dstW, \
                                               const uint8_t *dither, int offset)
#define VSCALE_FUNCS(opt1, opt2) \
    VSCALE_FUNC(8,  opt1); \
    VSCALE_FUNC(9,  opt2); \
    VSCALE_FUNC(10, opt2); \
    VSCALE_FUNC(16, opt1)

#if ARCH_X86_32
VSCALE_FUNCS(mmx, mmx2);
#endif
VSCALE_FUNCS(sse2, sse2);
VSCALE_FUNC(16, sse4);
VSCALE_FUNCS(avx, avx);

#define INPUT_Y_FUNC(fmt, opt) \
extern void ff_ ## fmt ## ToY_  ## opt(uint8_t *dst, const uint8_t *src, \
                                       int w, uint32_t *unused)
#define INPUT_UV_FUNC(fmt, opt) \
extern void ff_ ## fmt ## ToUV_ ## opt(uint8_t *dstU, uint8_t *dstV, \
                                       const uint8_t *src, const uint8_t *unused1, \
                                       int w, uint32_t *unused2)
#define INPUT_FUNC(fmt, opt) \
    INPUT_Y_FUNC(fmt, opt); \
    INPUT_UV_FUNC(fmt, opt)
#define INPUT_FUNCS(opt) \
    INPUT_FUNC(uyvy, opt); \
    INPUT_FUNC(yuyv, opt); \
    INPUT_UV_FUNC(nv12, opt); \
    INPUT_UV_FUNC(nv21, opt); \
    INPUT_FUNC(rgba, opt); \
    INPUT_FUNC(bgra, opt); \
    INPUT_FUNC(argb, opt); \
    INPUT_FUNC(abgr, opt); \
    INPUT_FUNC(rgb24, opt); \
    INPUT_FUNC(bgr24, opt)

#if ARCH_X86_32
INPUT_FUNCS(mmx);
#endif
INPUT_FUNCS(sse2);
INPUT_FUNCS(ssse3);
INPUT_FUNCS(avx);

av_cold void ff_sws_init_swScale_mmx(SwsContext *c)
{
    int cpu_flags = av_get_cpu_flags();

#if HAVE_INLINE_ASM
    if (cpu_flags & AV_CPU_FLAG_MMX)
        sws_init_swScale_MMX(c);
#if HAVE_MMXEXT_INLINE
    if (cpu_flags & AV_CPU_FLAG_MMXEXT)
        sws_init_swScale_MMX2(c);
    if (cpu_flags & AV_CPU_FLAG_SSE3){
        if(c->use_mmx_vfilter && !(c->flags & SWS_ACCURATE_RND))
            c->yuv2planeX = yuv2yuvX_sse3;
    }
#endif
#endif /* HAVE_INLINE_ASM */

#define ASSIGN_SCALE_FUNC2(hscalefn, filtersize, opt1, opt2) do { \
    if (c->srcBpc == 8) { \
        hscalefn = c->dstBpc <= 14 ? ff_hscale8to15_ ## filtersize ## _ ## opt2 : \
                                     ff_hscale8to19_ ## filtersize ## _ ## opt1; \
    } else if (c->srcBpc == 9) { \
        hscalefn = c->dstBpc <= 14 ? ff_hscale9to15_ ## filtersize ## _ ## opt2 : \
                                     ff_hscale9to19_ ## filtersize ## _ ## opt1; \
    } else if (c->srcBpc == 10) { \
        hscalefn = c->dstBpc <= 14 ? ff_hscale10to15_ ## filtersize ## _ ## opt2 : \
                                     ff_hscale10to19_ ## filtersize ## _ ## opt1; \
    } else if (c->srcBpc == 12) { \
        hscalefn = c->dstBpc <= 14 ? ff_hscale12to15_ ## filtersize ## _ ## opt2 : \
                                     ff_hscale12to19_ ## filtersize ## _ ## opt1; \
    } else if (c->srcBpc == 14 || ((c->srcFormat==PIX_FMT_PAL8||isAnyRGB(c->srcFormat)) && av_pix_fmt_descriptors[c->srcFormat].comp[0].depth_minus1<15)) { \
        hscalefn = c->dstBpc <= 14 ? ff_hscale14to15_ ## filtersize ## _ ## opt2 : \
                                     ff_hscale14to19_ ## filtersize ## _ ## opt1; \
    } else { /* c->srcBpc == 16 */ \
        av_assert0(c->srcBpc == 16);\
        hscalefn = c->dstBpc <= 14 ? ff_hscale16to15_ ## filtersize ## _ ## opt2 : \
                                     ff_hscale16to19_ ## filtersize ## _ ## opt1; \
    } \
} while (0)
#define ASSIGN_MMX_SCALE_FUNC(hscalefn, filtersize, opt1, opt2) \
    switch (filtersize) { \
    case 4:  ASSIGN_SCALE_FUNC2(hscalefn, 4, opt1, opt2); break; \
    case 8:  ASSIGN_SCALE_FUNC2(hscalefn, 8, opt1, opt2); break; \
    default: ASSIGN_SCALE_FUNC2(hscalefn, X, opt1, opt2); break; \
    }
#define ASSIGN_VSCALEX_FUNC(vscalefn, opt, do_16_case, condition_8bit) \
switch(c->dstBpc){ \
    case 16:                          do_16_case;                          break; \
    case 10: if (!isBE(c->dstFormat)) vscalefn = ff_yuv2planeX_10_ ## opt; break; \
    case 9:  if (!isBE(c->dstFormat)) vscalefn = ff_yuv2planeX_9_  ## opt; break; \
    default: if (condition_8bit)    /*vscalefn = ff_yuv2planeX_8_  ## opt;*/ break; \
    }
#define ASSIGN_VSCALE_FUNC(vscalefn, opt1, opt2, opt2chk) \
    switch(c->dstBpc){ \
    case 16: if (!isBE(c->dstFormat))            vscalefn = ff_yuv2plane1_16_ ## opt1; break; \
    case 10: if (!isBE(c->dstFormat) && opt2chk) vscalefn = ff_yuv2plane1_10_ ## opt2; break; \
    case 9:  if (!isBE(c->dstFormat) && opt2chk) vscalefn = ff_yuv2plane1_9_  ## opt2;  break; \
    case 8:                                      vscalefn = ff_yuv2plane1_8_  ## opt1;  break; \
    default: av_assert0(c->dstBpc>8); \
    }
#define case_rgb(x, X, opt) \
        case PIX_FMT_ ## X: \
            c->lumToYV12 = ff_ ## x ## ToY_ ## opt; \
            if (!c->chrSrcHSubSample) \
                c->chrToYV12 = ff_ ## x ## ToUV_ ## opt; \
            break
#if ARCH_X86_32
    if (EXTERNAL_MMX(cpu_flags)) {
        ASSIGN_MMX_SCALE_FUNC(c->hyScale, c->hLumFilterSize, mmx, mmx);
        ASSIGN_MMX_SCALE_FUNC(c->hcScale, c->hChrFilterSize, mmx, mmx);
        ASSIGN_VSCALE_FUNC(c->yuv2plane1, mmx, mmx2, cpu_flags & AV_CPU_FLAG_MMXEXT);

        switch (c->srcFormat) {
        case PIX_FMT_Y400A:
            c->lumToYV12 = ff_yuyvToY_mmx;
            if (c->alpPixBuf)
                c->alpToYV12 = ff_uyvyToY_mmx;
            break;
        case PIX_FMT_YUYV422:
            c->lumToYV12 = ff_yuyvToY_mmx;
            c->chrToYV12 = ff_yuyvToUV_mmx;
            break;
        case PIX_FMT_UYVY422:
            c->lumToYV12 = ff_uyvyToY_mmx;
            c->chrToYV12 = ff_uyvyToUV_mmx;
            break;
        case PIX_FMT_NV12:
            c->chrToYV12 = ff_nv12ToUV_mmx;
            break;
        case PIX_FMT_NV21:
            c->chrToYV12 = ff_nv21ToUV_mmx;
            break;
        case_rgb(rgb24, RGB24, mmx);
        case_rgb(bgr24, BGR24, mmx);
        case_rgb(bgra,  BGRA,  mmx);
        case_rgb(rgba,  RGBA,  mmx);
        case_rgb(abgr,  ABGR,  mmx);
        case_rgb(argb,  ARGB,  mmx);
        default:
            break;
        }
    }
    if (EXTERNAL_MMXEXT(cpu_flags)) {
        ASSIGN_VSCALEX_FUNC(c->yuv2planeX, mmx2, , 1);
    }
#endif /* ARCH_X86_32 */
#define ASSIGN_SSE_SCALE_FUNC(hscalefn, filtersize, opt1, opt2) \
    switch (filtersize) { \
    case 4:  ASSIGN_SCALE_FUNC2(hscalefn, 4, opt1, opt2); break; \
    case 8:  ASSIGN_SCALE_FUNC2(hscalefn, 8, opt1, opt2); break; \
    default: if (filtersize & 4) ASSIGN_SCALE_FUNC2(hscalefn, X4, opt1, opt2); \
             else                ASSIGN_SCALE_FUNC2(hscalefn, X8, opt1, opt2); \
             break; \
    }
    if (EXTERNAL_SSE2(cpu_flags)) {
        ASSIGN_SSE_SCALE_FUNC(c->hyScale, c->hLumFilterSize, sse2, sse2);
        ASSIGN_SSE_SCALE_FUNC(c->hcScale, c->hChrFilterSize, sse2, sse2);
        ASSIGN_VSCALEX_FUNC(c->yuv2planeX, sse2, ,
                            HAVE_ALIGNED_STACK || ARCH_X86_64);
        ASSIGN_VSCALE_FUNC(c->yuv2plane1, sse2, sse2, 1);

        switch (c->srcFormat) {
        case PIX_FMT_Y400A:
            c->lumToYV12 = ff_yuyvToY_sse2;
            if (c->alpPixBuf)
                c->alpToYV12 = ff_uyvyToY_sse2;
            break;
        case PIX_FMT_YUYV422:
            c->lumToYV12 = ff_yuyvToY_sse2;
            c->chrToYV12 = ff_yuyvToUV_sse2;
            break;
        case PIX_FMT_UYVY422:
            c->lumToYV12 = ff_uyvyToY_sse2;
            c->chrToYV12 = ff_uyvyToUV_sse2;
            break;
        case PIX_FMT_NV12:
            c->chrToYV12 = ff_nv12ToUV_sse2;
            break;
        case PIX_FMT_NV21:
            c->chrToYV12 = ff_nv21ToUV_sse2;
            break;
        case_rgb(rgb24, RGB24, sse2);
        case_rgb(bgr24, BGR24, sse2);
        case_rgb(bgra,  BGRA,  sse2);
        case_rgb(rgba,  RGBA,  sse2);
        case_rgb(abgr,  ABGR,  sse2);
        case_rgb(argb,  ARGB,  sse2);
        default:
            break;
        }
    }
    if (EXTERNAL_SSSE3(cpu_flags)) {
        ASSIGN_SSE_SCALE_FUNC(c->hyScale, c->hLumFilterSize, ssse3, ssse3);
        ASSIGN_SSE_SCALE_FUNC(c->hcScale, c->hChrFilterSize, ssse3, ssse3);
        switch (c->srcFormat) {
        case_rgb(rgb24, RGB24, ssse3);
        case_rgb(bgr24, BGR24, ssse3);
        default:
            break;
        }
    }
    if (EXTERNAL_SSE4(cpu_flags)) {
        /* Xto15 don't need special sse4 functions */
        ASSIGN_SSE_SCALE_FUNC(c->hyScale, c->hLumFilterSize, sse4, ssse3);
        ASSIGN_SSE_SCALE_FUNC(c->hcScale, c->hChrFilterSize, sse4, ssse3);
        ASSIGN_VSCALEX_FUNC(c->yuv2planeX, sse4,
                            if (!isBE(c->dstFormat)) c->yuv2planeX = ff_yuv2planeX_16_sse4,
                            HAVE_ALIGNED_STACK || ARCH_X86_64);
        if (c->dstBpc == 16 && !isBE(c->dstFormat))
            c->yuv2plane1 = ff_yuv2plane1_16_sse4;
    }

<<<<<<< HEAD
    if (HAVE_AVX_EXTERNAL && cpu_flags & AV_CPU_FLAG_AVX) {
=======
    if (EXTERNAL_AVX(cpu_flags)) {
>>>>>>> 75c37c5a
        ASSIGN_VSCALEX_FUNC(c->yuv2planeX, avx, ,
                            HAVE_ALIGNED_STACK || ARCH_X86_64);
        ASSIGN_VSCALE_FUNC(c->yuv2plane1, avx, avx, 1);

        switch (c->srcFormat) {
        case PIX_FMT_YUYV422:
            c->chrToYV12 = ff_yuyvToUV_avx;
            break;
        case PIX_FMT_UYVY422:
            c->chrToYV12 = ff_uyvyToUV_avx;
            break;
        case PIX_FMT_NV12:
            c->chrToYV12 = ff_nv12ToUV_avx;
            break;
        case PIX_FMT_NV21:
            c->chrToYV12 = ff_nv21ToUV_avx;
            break;
        case_rgb(rgb24, RGB24, avx);
        case_rgb(bgr24, BGR24, avx);
        case_rgb(bgra,  BGRA,  avx);
        case_rgb(rgba,  RGBA,  avx);
        case_rgb(abgr,  ABGR,  avx);
        case_rgb(argb,  ARGB,  avx);
        default:
            break;
        }
    }
}<|MERGE_RESOLUTION|>--- conflicted
+++ resolved
@@ -541,11 +541,7 @@
             c->yuv2plane1 = ff_yuv2plane1_16_sse4;
     }
 
-<<<<<<< HEAD
-    if (HAVE_AVX_EXTERNAL && cpu_flags & AV_CPU_FLAG_AVX) {
-=======
     if (EXTERNAL_AVX(cpu_flags)) {
->>>>>>> 75c37c5a
         ASSIGN_VSCALEX_FUNC(c->yuv2planeX, avx, ,
                             HAVE_ALIGNED_STACK || ARCH_X86_64);
         ASSIGN_VSCALE_FUNC(c->yuv2plane1, avx, avx, 1);
